/*  stats.c -- This is the former bamcheck integrated into samtools/htslib.

    Copyright (C) 2012-2015 Genome Research Ltd.

    Author: Petr Danecek <pd3@sanger.ac.uk>
    Author: Sam Nicholls <sam@samnicholls.net>

Permission is hereby granted, free of charge, to any person obtaining a copy
of this software and associated documentation files (the "Software"), to deal
in the Software without restriction, including without limitation the rights
to use, copy, modify, merge, publish, distribute, sublicense, and/or sell
copies of the Software, and to permit persons to whom the Software is
furnished to do so, subject to the following conditions:

The above copyright notice and this permission notice shall be included in
all copies or substantial portions of the Software.

THE SOFTWARE IS PROVIDED "AS IS", WITHOUT WARRANTY OF ANY KIND, EXPRESS OR
IMPLIED, INCLUDING BUT NOT LIMITED TO THE WARRANTIES OF MERCHANTABILITY,
FITNESS FOR A PARTICULAR PURPOSE AND NONINFRINGEMENT. IN NO EVENT SHALL
THE AUTHORS OR COPYRIGHT HOLDERS BE LIABLE FOR ANY CLAIM, DAMAGES OR OTHER
LIABILITY, WHETHER IN AN ACTION OF CONTRACT, TORT OR OTHERWISE, ARISING
FROM, OUT OF OR IN CONNECTION WITH THE SOFTWARE OR THE USE OR OTHER
DEALINGS IN THE SOFTWARE.  */

/*  Assumptions, approximations and other issues:
        - GC-depth graph does not split reads, the starting position determines which bin is incremented.
            There are small overlaps between bins (max readlen-1). However, the bins are big (20k).
        - coverage distribution ignores softclips and deletions
        - some stats require sorted BAMs
        - GC content graph can have an untidy, step-like pattern when BAM contains multiple read lengths.
        - 'bases mapped' (stats->nbases_mapped) is calculated from read lengths given by BAM (core.l_qseq)
        - With the -t option, the whole reads are used. Except for the number of mapped bases (cigar)
            counts, no splicing is done, no indels or soft clips are considered, even small overlap is
            good enough to include the read in the stats.
        - GC content of reads not calculated for "=" sequences

*/

#include <unistd.h> // for isatty()
#include <stdio.h>
#include <stdlib.h>
#include <stdarg.h>
#include <string.h>
#include <math.h>
#include <ctype.h>
#include <getopt.h>
#include <errno.h>
#include <assert.h>
#include <zlib.h>   // for crc32
#include <htslib/faidx.h>
#include <htslib/sam.h>
#include <htslib/hts.h>
#include "sam_header.h"
#include <htslib/khash_str2int.h>
#include "samtools.h"
#include <htslib/khash.h>
#include "stats_isize.h"
#include "sam_opts.h"

#define BWA_MIN_RDLEN 35
// From the spec
// If 0x4 is set, no assumptions can be made about RNAME, POS, CIGAR, MAPQ, bits 0x2, 0x10, 0x100 and 0x800, and the bit 0x20 of the previous read in the template.
#define IS_PAIRED_AND_MAPPED(bam) (((bam)->core.flag&BAM_FPAIRED) && !((bam)->core.flag&BAM_FUNMAP) && !((bam)->core.flag&BAM_FMUNMAP))
#define IS_PROPERLYPAIRED(bam) (((bam)->core.flag&(BAM_FPAIRED|BAM_FPROPER_PAIR)) == (BAM_FPAIRED|BAM_FPROPER_PAIR) && !((bam)->core.flag&BAM_FUNMAP))
#define IS_UNMAPPED(bam) ((bam)->core.flag&BAM_FUNMAP)
#define IS_REVERSE(bam) ((bam)->core.flag&BAM_FREVERSE)
#define IS_MATE_REVERSE(bam) ((bam)->core.flag&BAM_FMREVERSE)
#define IS_READ1(bam) ((bam)->core.flag&BAM_FREAD1)
#define IS_READ2(bam) ((bam)->core.flag&BAM_FREAD2)
#define IS_DUP(bam) ((bam)->core.flag&BAM_FDUP)
#define IS_ORIGINAL(bam) (((bam)->core.flag&(BAM_FSECONDARY|BAM_FSUPPLEMENTARY)) == 0)

// The GC-depth graph works as follows: split the reference sequence into
// segments and calculate GC content and depth in each bin. Then sort
// these segments by their GC and plot the depth distribution by means
// of 10th, 25th, etc. depth percentiles.
typedef struct
{
    float gc;
    uint32_t depth;
}
gc_depth_t;

// For coverage distribution, a simple pileup
typedef struct
{
    int64_t pos;
    int size, start;
    int *buffer;
}
round_buffer_t;

typedef struct { uint32_t from, to; } pos_t;
typedef struct
{
    int npos,mpos,cpos;
    pos_t *pos;
}
regions_t;

typedef struct
{
    uint64_t a;
    uint64_t c;
    uint64_t g;
    uint64_t t;
    uint64_t n;
    uint64_t other;
}
acgtno_count_t;

typedef struct
{
    // Auxiliary data
    int flag_require, flag_filter;
    faidx_t *fai;                   // Reference sequence for GC-depth graph
    int argc;                       // Command line arguments to be printed on the output
    char **argv;
    int gcd_bin_size;           // The size of GC-depth bin
    int nisize;         // The maximum insert size that the allocated array can hold - 0 indicates no limit
    int trim_qual;      // bwa trim quality
    float isize_main_bulk;  // There are always some unrealistically big insert sizes, report only the main part
    int cov_min,cov_max,cov_step;   // Minimum, maximum coverage and size of the coverage bins
    samFile* sam;
    bam_hdr_t* sam_header;

    // Filters
    int filter_readlen;

}
stats_info_t;

typedef struct
{
    // Dimensions of the quality histogram holder (quals_1st,quals_2nd), GC content holder (gc_1st,gc_2nd),
    //  insert size histogram holder
    int nquals;         // The number of quality bins
    int nbases;         // The maximum sequence length the allocated array can hold
    int ngc;            // The size of gc_1st and gc_2nd
    int nindels;        // The maximum indel length for indel distribution

    // Arrays for the histogram data
    uint64_t *quals_1st, *quals_2nd;
    uint64_t *gc_1st, *gc_2nd;
    acgtno_count_t *acgtno_cycles;
    uint64_t *read_lengths;
    uint64_t *insertions, *deletions;
    uint64_t *ins_cycles_1st, *ins_cycles_2nd, *del_cycles_1st, *del_cycles_2nd;
    isize_t *isize;

    // The extremes encountered
    int max_len;            // Maximum read length
    int max_qual;           // Maximum quality
    int is_sorted;

    // Summary numbers
    uint64_t total_len;
    uint64_t total_len_dup;
    uint64_t nreads_1st;
    uint64_t nreads_2nd;
    uint64_t nreads_filtered;
    uint64_t nreads_dup;
    uint64_t nreads_unmapped;
    uint64_t nreads_single_mapped;
    uint64_t nreads_paired_and_mapped;
    uint64_t nreads_properly_paired;
    uint64_t nreads_paired_tech;
    uint64_t nreads_anomalous;
    uint64_t nreads_mq0;
    uint64_t nbases_mapped;
    uint64_t nbases_mapped_cigar;
    uint64_t nbases_trimmed;  // bwa trimmed bases
    uint64_t nmismatches;
    uint64_t nreads_QCfailed, nreads_secondary;
    struct {
        uint32_t names, reads, quals;
    } checksum;

    // GC-depth related data
    uint32_t ngcd, igcd;        // The maximum number of GC depth bins and index of the current bin
    gc_depth_t *gcd;            // The GC-depth bins holder
    int32_t tid, gcd_pos;       // Position of the current bin
    int32_t pos;                // Position of the last read

    // Coverage distribution related data
    int ncov;                       // The number of coverage bins
    uint64_t *cov;                  // The coverage frequencies
    round_buffer_t cov_rbuf;        // Pileup round buffer

    // Mismatches by read cycle
    uint8_t *rseq_buf;              // A buffer for reference sequence to check the mismatches against
    int mrseq_buf;                  // The size of the buffer
    int32_t rseq_pos;               // The coordinate of the first base in the buffer
    int32_t nrseq_buf;              // The used part of the buffer
    uint64_t *mpc_buf;              // Mismatches per cycle

    // Target regions
    int nregions, reg_from,reg_to;
    regions_t *regions;

    // Auxiliary data
    double sum_qual;                // For calculating average quality value
    void *rg_hash;                  // Read groups to include, the array is null-terminated

    // Split
    char* split_name;

    stats_info_t* info;             // Pointer to options and settings struct

}
stats_t;
KHASH_MAP_INIT_STR(c2stats, stats_t*)

static void error(const char *format, ...);
int is_in_regions(bam1_t *bam_line, stats_t *stats);
void realloc_buffers(stats_t *stats, int seq_len);


// Coverage distribution methods
static inline int coverage_idx(int min, int max, int n, int step, int depth)
{
    if ( depth < min )
        return 0;

    if ( depth > max )
        return n-1;

    return 1 + (depth - min) / step;
}

static inline int round_buffer_lidx2ridx(int offset, int size, int64_t refpos, int64_t pos)
{
    return (offset + (pos-refpos) % size) % size;
}

void round_buffer_flush(stats_t *stats, int64_t pos)
{
    int ibuf,idp;

    if ( pos==stats->cov_rbuf.pos )
        return;

    int64_t new_pos = pos;
    if ( pos==-1 || pos - stats->cov_rbuf.pos >= stats->cov_rbuf.size )
    {
        // Flush the whole buffer, but in sequential order,
        pos = stats->cov_rbuf.pos + stats->cov_rbuf.size - 1;
    }

    if ( pos < stats->cov_rbuf.pos )
        error("Expected coordinates in ascending order, got %ld after %ld\n", pos,stats->cov_rbuf.pos);

    int ifrom = stats->cov_rbuf.start;
    int ito = round_buffer_lidx2ridx(stats->cov_rbuf.start,stats->cov_rbuf.size,stats->cov_rbuf.pos,pos-1);
    if ( ifrom>ito )
    {
        for (ibuf=ifrom; ibuf<stats->cov_rbuf.size; ibuf++)
        {
            if ( !stats->cov_rbuf.buffer[ibuf] )
                continue;
            idp = coverage_idx(stats->info->cov_min,stats->info->cov_max,stats->ncov,stats->info->cov_step,stats->cov_rbuf.buffer[ibuf]);
            stats->cov[idp]++;
            stats->cov_rbuf.buffer[ibuf] = 0;
        }
        ifrom = 0;
    }
    for (ibuf=ifrom; ibuf<=ito; ibuf++)
    {
        if ( !stats->cov_rbuf.buffer[ibuf] )
            continue;
        idp = coverage_idx(stats->info->cov_min,stats->info->cov_max,stats->ncov,stats->info->cov_step,stats->cov_rbuf.buffer[ibuf]);
        stats->cov[idp]++;
        stats->cov_rbuf.buffer[ibuf] = 0;
    }
    stats->cov_rbuf.start = (new_pos==-1) ? 0 : round_buffer_lidx2ridx(stats->cov_rbuf.start,stats->cov_rbuf.size,stats->cov_rbuf.pos,pos);
    stats->cov_rbuf.pos   = new_pos;
}

void round_buffer_insert_read(round_buffer_t *rbuf, int64_t from, int64_t to)
{
    if ( to-from >= rbuf->size )
        error("The read length too big (%d), please increase the buffer length (currently %d)\n", to-from+1,rbuf->size);
    if ( from < rbuf->pos )
        error("The reads are not sorted (%ld comes after %ld).\n", from,rbuf->pos);

    int ifrom,ito,ibuf;
    ifrom = round_buffer_lidx2ridx(rbuf->start,rbuf->size,rbuf->pos,from);
    ito   = round_buffer_lidx2ridx(rbuf->start,rbuf->size,rbuf->pos,to);
    if ( ifrom>ito )
    {
        for (ibuf=ifrom; ibuf<rbuf->size; ibuf++)
            rbuf->buffer[ibuf]++;
        ifrom = 0;
    }
    for (ibuf=ifrom; ibuf<=ito; ibuf++)
        rbuf->buffer[ibuf]++;
}

// Calculate the number of bases in the read trimmed by BWA
int bwa_trim_read(int trim_qual, uint8_t *quals, int len, int reverse)
{
    if ( len<BWA_MIN_RDLEN ) return 0;

    // Although the name implies that the read cannot be trimmed to more than BWA_MIN_RDLEN,
    //  the calculation can in fact trim it to (BWA_MIN_RDLEN-1). (bwa_trim_read in bwa/bwaseqio.c).
    int max_trimmed = len - BWA_MIN_RDLEN + 1;
    int l, sum=0, max_sum=0, max_l=0;

    for (l=0; l<max_trimmed; l++)
    {
        sum += trim_qual - quals[ reverse ? l : len-1-l ];
        if ( sum<0 ) break;
        if ( sum>max_sum )
        {
            max_sum = sum;
            // This is the correct way, but bwa clips from some reason one base less
            // max_l   = l+1;
            max_l   = l;
        }
    }
    return max_l;
}


void count_indels(stats_t *stats,bam1_t *bam_line)
{
    int is_fwd = IS_REVERSE(bam_line) ? 0 : 1;
    int is_1st = IS_READ1(bam_line) ? 1 : 0;
    int icig;
    int icycle = 0;
    int read_len = bam_line->core.l_qseq;
    for (icig=0; icig<bam_line->core.n_cigar; icig++)
    {
        int cig  = bam_cigar_op(bam_get_cigar(bam_line)[icig]);
        int ncig = bam_cigar_oplen(bam_get_cigar(bam_line)[icig]);
        if ( !ncig ) continue;  // curiously, this can happen: 0D

        if ( cig==BAM_CINS )
        {
            int idx = is_fwd ? icycle : read_len-icycle-ncig;
            if ( idx<0 )
                error("FIXME: read_len=%d vs icycle=%d\n", read_len,icycle);
            if ( idx >= stats->nbases || idx<0 ) error("FIXME: %d vs %d, %s:%d %s\n", idx,stats->nbases, stats->info->sam_header->target_name[bam_line->core.tid],bam_line->core.pos+1,bam_get_qname(bam_line));
            if ( is_1st )
                stats->ins_cycles_1st[idx]++;
            else
                stats->ins_cycles_2nd[idx]++;
            icycle += ncig;
            if ( ncig<=stats->nindels )
                stats->insertions[ncig-1]++;
            continue;
        }
        if ( cig==BAM_CDEL )
        {
            int idx = is_fwd ? icycle-1 : read_len-icycle-1;
            if ( idx<0 ) continue;  // discard meaningless deletions
            if ( idx >= stats->nbases ) error("FIXME: %d vs %d\n", idx,stats->nbases);
            if ( is_1st )
                stats->del_cycles_1st[idx]++;
            else
                stats->del_cycles_2nd[idx]++;
            if ( ncig<=stats->nindels )
                stats->deletions[ncig-1]++;
            continue;
        }
        if ( cig!=BAM_CREF_SKIP && cig!=BAM_CHARD_CLIP && cig!=BAM_CPAD )
            icycle += ncig;
    }
}

int unclipped_length(bam1_t *bam_line)
{
    int icig, read_len = bam_line->core.l_qseq;
    for (icig=0; icig<bam_line->core.n_cigar; icig++)
    {
        int cig = bam_cigar_op(bam_get_cigar(bam_line)[icig]);
        if ( cig==BAM_CHARD_CLIP )
            read_len += bam_cigar_oplen(bam_get_cigar(bam_line)[icig]);
    }
    return read_len;
}

void count_mismatches_per_cycle(stats_t *stats, bam1_t *bam_line, int read_len)
{
    int is_fwd = IS_REVERSE(bam_line) ? 0 : 1;
    int icig,iread=0,icycle=0;
    int iref = bam_line->core.pos - stats->rseq_pos;
    uint8_t *read  = bam_get_seq(bam_line);
    uint8_t *quals = bam_get_qual(bam_line);
    uint64_t *mpc_buf = stats->mpc_buf;
    for (icig=0; icig<bam_line->core.n_cigar; icig++)
    {
        int cig  = bam_cigar_op(bam_get_cigar(bam_line)[icig]);
        int ncig = bam_cigar_oplen(bam_get_cigar(bam_line)[icig]);
        if ( cig==BAM_CINS )
        {
            iread  += ncig;
            icycle += ncig;
            continue;
        }
        if ( cig==BAM_CDEL )
        {
            iref += ncig;
            continue;
        }
        if ( cig==BAM_CSOFT_CLIP )
        {
            icycle += ncig;
            // Soft-clips are present in the sequence, but the position of the read marks a start of the sequence after clipping
            //   iref += ncig;
            iread  += ncig;
            continue;
        }
        if ( cig==BAM_CHARD_CLIP )
        {
            icycle += ncig;
            continue;
        }
        // Ignore H and N CIGARs. The letter are inserted e.g. by TopHat and often require very large
        //  chunk of refseq in memory. Not very frequent and not noticable in the stats.
        if ( cig==BAM_CREF_SKIP || cig==BAM_CHARD_CLIP || cig==BAM_CPAD ) continue;
        if ( cig!=BAM_CMATCH && cig!=BAM_CEQUAL && cig!=BAM_CDIFF ) // not relying on precalculated diffs
            error("TODO: cigar %d, %s:%d %s\n", cig,stats->info->sam_header->target_name[bam_line->core.tid],bam_line->core.pos+1,bam_get_qname(bam_line));

        if ( ncig+iref > stats->nrseq_buf )
            error("FIXME: %d+%d > %d, %s, %s:%d\n",ncig,iref,stats->nrseq_buf, bam_get_qname(bam_line),stats->info->sam_header->target_name[bam_line->core.tid],bam_line->core.pos+1);

        int im;
        for (im=0; im<ncig; im++)
        {
            uint8_t cread = bam_seqi(read,iread);
            uint8_t cref  = stats->rseq_buf[iref];

            // ---------------15
            // =ACMGRSVTWYHKDBN
            if ( cread==15 )
            {
                int idx = is_fwd ? icycle : read_len-icycle-1;
                if ( idx>stats->max_len )
                    error("mpc: %d>%d\n",idx,stats->max_len);
                idx = idx*stats->nquals;
                if ( idx>=stats->nquals*stats->nbases )
                    error("FIXME: mpc_buf overflow\n");
                mpc_buf[idx]++;
            }
            else if ( cref && cread && cref!=cread )
            {
                uint8_t qual = quals[iread] + 1;
                if ( qual>=stats->nquals )
                    error("TODO: quality too high %d>=%d (%s %d %s)\n", qual,stats->nquals, stats->info->sam_header->target_name[bam_line->core.tid],bam_line->core.pos+1,bam_get_qname(bam_line));

                int idx = is_fwd ? icycle : read_len-icycle-1;
                if ( idx>stats->max_len )
                    error("mpc: %d>%d (%s %d %s)\n",idx,stats->max_len,stats->info->sam_header->target_name[bam_line->core.tid],bam_line->core.pos+1,bam_get_qname(bam_line));

                idx = idx*stats->nquals + qual;
                if ( idx>=stats->nquals*stats->nbases )
                    error("FIXME: mpc_buf overflow\n");
                mpc_buf[idx]++;
            }

            iref++;
            iread++;
            icycle++;
        }
    }
}

void read_ref_seq(stats_t *stats, int32_t tid, int32_t pos)
{
    int i, fai_ref_len;
    char *fai_ref = faidx_fetch_seq(stats->info->fai, stats->info->sam_header->target_name[tid], pos, pos+stats->mrseq_buf-1, &fai_ref_len);
    if ( fai_ref_len<0 ) error("Failed to fetch the sequence \"%s\"\n", stats->info->sam_header->target_name[tid]);

    uint8_t *ptr = stats->rseq_buf;
    for (i=0; i<fai_ref_len; i++)
    {
        // Conversion between uint8_t coding and ACGT
        //      -12-4---8-------
        //      =ACMGRSVTWYHKDBN
        switch (fai_ref[i])
        {
            case 'A':
            case 'a': *ptr = 1; break;
            case 'C':
            case 'c': *ptr = 2; break;
            case 'G':
            case 'g': *ptr = 4; break;
            case 'T':
            case 't': *ptr = 8; break;
            default:  *ptr = 0; break;
        }
        ptr++;
    }
    free(fai_ref);

    if ( fai_ref_len < stats->mrseq_buf ) memset(ptr,0, stats->mrseq_buf - fai_ref_len);
    stats->nrseq_buf = fai_ref_len;
    stats->rseq_pos  = pos;
    stats->tid       = tid;
}

float fai_gc_content(stats_t *stats, int pos, int len)
{
    uint32_t gc,count,c;
    int i = pos - stats->rseq_pos, ito = i + len;
    assert( i>=0 );

    if (  ito > stats->nrseq_buf ) ito = stats->nrseq_buf;

    // Count GC content
    gc = count = 0;
    for (; i<ito; i++)
    {
        c = stats->rseq_buf[i];
        if ( c==2 || c==4 )
        {
            gc++;
            count++;
        }
        else if ( c==1 || c==8 )
            count++;
    }
    return count ? (float)gc/count : 0;
}

void realloc_rseq_buffer(stats_t *stats)
{
    int n = stats->nbases*10;
    if ( stats->info->gcd_bin_size > n ) n = stats->info->gcd_bin_size;
    if ( stats->mrseq_buf<n )
    {
        stats->rseq_buf = realloc(stats->rseq_buf,sizeof(uint8_t)*n);
        stats->mrseq_buf = n;
    }
}

void realloc_gcd_buffer(stats_t *stats, int seq_len)
{
    hts_expand0(gc_depth_t,stats->igcd+1,stats->ngcd,stats->gcd);
    realloc_rseq_buffer(stats);
}

void realloc_buffers(stats_t *stats, int seq_len)
{
    int n = 2*(1 + seq_len - stats->nbases) + stats->nbases;

    stats->quals_1st = realloc(stats->quals_1st, n*stats->nquals*sizeof(uint64_t));
    if ( !stats->quals_1st )
        error("Could not realloc buffers, the sequence too long: %d (%ld)\n", seq_len,n*stats->nquals*sizeof(uint64_t));
    memset(stats->quals_1st + stats->nbases*stats->nquals, 0, (n-stats->nbases)*stats->nquals*sizeof(uint64_t));

    stats->quals_2nd = realloc(stats->quals_2nd, n*stats->nquals*sizeof(uint64_t));
    if ( !stats->quals_2nd )
        error("Could not realloc buffers, the sequence too long: %d (2x%ld)\n", seq_len,n*stats->nquals*sizeof(uint64_t));
    memset(stats->quals_2nd + stats->nbases*stats->nquals, 0, (n-stats->nbases)*stats->nquals*sizeof(uint64_t));

    if ( stats->mpc_buf )
    {
        stats->mpc_buf = realloc(stats->mpc_buf, n*stats->nquals*sizeof(uint64_t));
        if ( !stats->mpc_buf )
            error("Could not realloc buffers, the sequence too long: %d (%ld)\n", seq_len,n*stats->nquals*sizeof(uint64_t));
        memset(stats->mpc_buf + stats->nbases*stats->nquals, 0, (n-stats->nbases)*stats->nquals*sizeof(uint64_t));
    }

    stats->acgtno_cycles = realloc(stats->acgtno_cycles, n*sizeof(acgtno_count_t));
    if ( !stats->acgtno_cycles )
        error("Could not realloc buffers, the sequence too long: %d (%ld)\n", seq_len, n*sizeof(acgtno_count_t));
    memset(stats->acgtno_cycles + stats->nbases, 0, (n-stats->nbases)*sizeof(acgtno_count_t));

    stats->read_lengths = realloc(stats->read_lengths, n*sizeof(uint64_t));
    if ( !stats->read_lengths )
        error("Could not realloc buffers, the sequence too long: %d (%ld)\n", seq_len,n*sizeof(uint64_t));
    memset(stats->read_lengths + stats->nbases, 0, (n-stats->nbases)*sizeof(uint64_t));

    stats->insertions = realloc(stats->insertions, n*sizeof(uint64_t));
    if ( !stats->insertions )
        error("Could not realloc buffers, the sequence too long: %d (%ld)\n", seq_len,n*sizeof(uint64_t));
    memset(stats->insertions + stats->nbases, 0, (n-stats->nbases)*sizeof(uint64_t));

    stats->deletions = realloc(stats->deletions, n*sizeof(uint64_t));
    if ( !stats->deletions )
        error("Could not realloc buffers, the sequence too long: %d (%ld)\n", seq_len,n*sizeof(uint64_t));
    memset(stats->deletions + stats->nbases, 0, (n-stats->nbases)*sizeof(uint64_t));

    stats->ins_cycles_1st = realloc(stats->ins_cycles_1st, (n+1)*sizeof(uint64_t));
    if ( !stats->ins_cycles_1st )
        error("Could not realloc buffers, the sequence too long: %d (%ld)\n", seq_len,(n+1)*sizeof(uint64_t));
    memset(stats->ins_cycles_1st + stats->nbases + 1, 0, (n-stats->nbases)*sizeof(uint64_t));

    stats->ins_cycles_2nd = realloc(stats->ins_cycles_2nd, (n+1)*sizeof(uint64_t));
    if ( !stats->ins_cycles_2nd )
        error("Could not realloc buffers, the sequence too long: %d (%ld)\n", seq_len,(n+1)*sizeof(uint64_t));
    memset(stats->ins_cycles_2nd + stats->nbases + 1, 0, (n-stats->nbases)*sizeof(uint64_t));

    stats->del_cycles_1st = realloc(stats->del_cycles_1st, (n+1)*sizeof(uint64_t));
    if ( !stats->del_cycles_1st )
        error("Could not realloc buffers, the sequence too long: %d (%ld)\n", seq_len,(n+1)*sizeof(uint64_t));
    memset(stats->del_cycles_1st + stats->nbases + 1, 0, (n-stats->nbases)*sizeof(uint64_t));

    stats->del_cycles_2nd = realloc(stats->del_cycles_2nd, (n+1)*sizeof(uint64_t));
    if ( !stats->del_cycles_2nd )
        error("Could not realloc buffers, the sequence too long: %d (%ld)\n", seq_len,(n+1)*sizeof(uint64_t));
    memset(stats->del_cycles_2nd + stats->nbases + 1, 0, (n-stats->nbases)*sizeof(uint64_t));

    stats->nbases = n;

    // Realloc the coverage distribution buffer
    int *rbuffer = calloc(sizeof(int),seq_len*5);
    n = stats->cov_rbuf.size-stats->cov_rbuf.start;
    memcpy(rbuffer,stats->cov_rbuf.buffer+stats->cov_rbuf.start,n);
    if ( stats->cov_rbuf.start>1 )
        memcpy(rbuffer+n,stats->cov_rbuf.buffer,stats->cov_rbuf.start);
    stats->cov_rbuf.start = 0;
    free(stats->cov_rbuf.buffer);
    stats->cov_rbuf.buffer = rbuffer;
    stats->cov_rbuf.size = seq_len*5;

    realloc_rseq_buffer(stats);
}

void update_checksum(bam1_t *bam_line, stats_t *stats)
{
    uint8_t *name = (uint8_t*) bam_get_qname(bam_line);
    int len = 0;
    while ( name[len] ) len++;
    stats->checksum.names +=  crc32(0L, name, len);

    int seq_len = bam_line->core.l_qseq;
    if ( !seq_len ) return;

    uint8_t *seq = bam_get_seq(bam_line);
    stats->checksum.reads += crc32(0L, seq, (seq_len+1)/2);

    uint8_t *qual = bam_get_qual(bam_line);
    stats->checksum.quals += crc32(0L, qual, (seq_len+1)/2);
}

// These stats should only be calculated for the original reads ignoring
// supplementary artificial reads otherwise we'll accidentally double count
void collect_orig_read_stats(bam1_t *bam_line, stats_t *stats, int* gc_count_out)
{
    int seq_len = bam_line->core.l_qseq;
    stats->total_len += seq_len; // This ignores clipping so only count primary

    if ( bam_line->core.flag & BAM_FQCFAIL ) stats->nreads_QCfailed++;
    if ( bam_line->core.flag & BAM_FPAIRED ) stats->nreads_paired_tech++;

    // Count GC and ACGT per cycle. Note that cycle is approximate, clipping is ignored
    uint8_t *seq  = bam_get_seq(bam_line);
    int i, read_cycle, gc_count = 0, reverse = IS_REVERSE(bam_line);
    for (i=0; i<seq_len; i++)
    {
        // Read cycle for current index
        read_cycle = (reverse ? seq_len-i-1 : i);

        // Conversion from uint8_t coding:
        //      -12-4---8------5
        //      =ACMGRSVTWYHKDBN
        switch (bam_seqi(seq, i)) {
        case 1:
            stats->acgtno_cycles[ read_cycle ].a++;
            break;
        case 2:
            stats->acgtno_cycles[ read_cycle ].c++;
            gc_count++;
            break;
        case 4:
            stats->acgtno_cycles[ read_cycle ].g++;
            gc_count++;
            break;
        case 8:
            stats->acgtno_cycles[ read_cycle ].t++;
            break;
        case 15:
            stats->acgtno_cycles[ read_cycle ].n++;
            break;
        default:
            /*
             * count "=" sequences in "other" along
             * with MRSVWYHKDB ambiguity codes
             */
            stats->acgtno_cycles[ read_cycle ].other++;
            break;
        }
    }
    int gc_idx_min = gc_count*(stats->ngc-1)/seq_len;
    int gc_idx_max = (gc_count+1)*(stats->ngc-1)/seq_len;
    if ( gc_idx_max >= stats->ngc ) gc_idx_max = stats->ngc - 1;

    // Determine which array (1st or 2nd read) will these stats go to,
    //  trim low quality bases from end the same way BWA does,
    //  fill GC histogram
    uint64_t *quals;
    uint8_t *bam_quals = bam_get_qual(bam_line);
    if ( bam_line->core.flag&BAM_FREAD2 )
    {
        quals  = stats->quals_2nd;
        stats->nreads_2nd++;
        for (i=gc_idx_min; i<gc_idx_max; i++)
            stats->gc_2nd[i]++;
    }
    else
    {
        quals = stats->quals_1st;
        stats->nreads_1st++;
        for (i=gc_idx_min; i<gc_idx_max; i++)
            stats->gc_1st[i]++;
    }
    if ( stats->info->trim_qual>0 )
        stats->nbases_trimmed += bwa_trim_read(stats->info->trim_qual, bam_quals, seq_len, reverse);

    // Quality histogram and average quality. Clipping is neglected.
    for (i=0; i<seq_len; i++)
    {
        uint8_t qual = bam_quals[ reverse ? seq_len-i-1 : i];
        if ( qual>=stats->nquals )
<<<<<<< HEAD
            error("TODO: quality too high %d>=%d (%s %d %s)\n", qual,stats->nquals,stats->sam_header->target_name[bam_line->core.tid],bam_line->core.pos+1,bam_get_qname(bam_line));
=======
            error("TODO: quality too high %d>=%d (%s %d %s)\n", qual,stats->nquals,stats->info->sam_header->target_name[bam_line->core.tid],bam_line->core.pos+1,bam_get_qname(bam_line));
>>>>>>> 881e2249
        if ( qual>stats->max_qual )
            stats->max_qual = qual;

        quals[ i*stats->nquals+qual ]++;
        stats->sum_qual += qual;
    }

    // Look at the flags and increment appropriate counters (mapped, paired, etc)
    if ( IS_UNMAPPED(bam_line) )
    {
        stats->nreads_unmapped++;
    }
    else
    {
        stats->nbases_mapped += seq_len; // This ignores clipping so only count primary

        if ( !bam_line->core.qual )
            stats->nreads_mq0++;
        if ( !IS_PAIRED_AND_MAPPED(bam_line) )
            stats->nreads_single_mapped++;
        else
        {
            stats->nreads_paired_and_mapped++;

            if (IS_PROPERLYPAIRED(bam_line)) stats->nreads_properly_paired++;

            if ( bam_line->core.tid!=bam_line->core.mtid )
                stats->nreads_anomalous++;
        }
    }
    *gc_count_out = gc_count;
}

void collect_stats(bam1_t *bam_line, stats_t *stats)
{
    if ( stats->rg_hash )
    {
        const uint8_t *rg = bam_aux_get(bam_line, "RG");
        if ( !rg ) return;  // certain read groups were requested but this record has none
        if ( !khash_str2int_has_key(stats->rg_hash, (const char*)(rg + 1)) ) return;
    }
    if ( stats->info->flag_require && (bam_line->core.flag & stats->info->flag_require)!=stats->info->flag_require )
    {
        stats->nreads_filtered++;
        return;
    }
    if ( stats->info->flag_filter && (bam_line->core.flag & stats->info->flag_filter) )
    {
        stats->nreads_filtered++;
        return;
    }
    if ( !is_in_regions(bam_line,stats) )
        return;
    if ( stats->info->filter_readlen!=-1 && bam_line->core.l_qseq!=stats->info->filter_readlen )
        return;

    update_checksum(bam_line, stats);

    // Secondary reads don't count for most stats purposes
    if ( bam_line->core.flag & BAM_FSECONDARY )
    {
        stats->nreads_secondary++;
        return;
    }

    // If line has no sequence cannot continue
    int seq_len = bam_line->core.l_qseq;
    if ( !seq_len ) return;

    if ( IS_DUP(bam_line) )
    {
        stats->total_len_dup += seq_len;
        stats->nreads_dup++;
    }

    int read_len = unclipped_length(bam_line);
    if ( read_len >= stats->nbases )
        realloc_buffers(stats,read_len);
    // Update max_len observed
    if ( stats->max_len<read_len )
        stats->max_len = read_len;
    int i;
    int gc_count = 0;

    // These stats should only be calculated for the original reads ignoring supplementary artificial reads
    // otherwise we'll accidentally double count
    if ( IS_ORIGINAL(bam_line) )
    {
        stats->read_lengths[read_len]++;
        collect_orig_read_stats(bam_line, stats, &gc_count);
    }

    // Look at the flags and increment appropriate counters (mapped, paired, etc)
    if ( IS_UNMAPPED(bam_line) ) return;

    count_indels(stats, bam_line);

    if ( IS_PAIRED_AND_MAPPED(bam_line) )
    {
        // The insert size is tricky, because for long inserts the libraries are
        // prepared differently and the pairs point in other direction. BWA does
        // not set the paired flag for them.  Similar thing is true also for 454
        // reads. Mates mapped to different chromosomes have isize==0.
        int32_t isize = bam_line->core.isize;
        if ( isize<0 ) isize = -isize;
        if ( stats->info->nisize > 0 && isize >= stats->info->nisize )
            isize = stats->info->nisize-1;
        if ( isize>0 || bam_line->core.tid==bam_line->core.mtid )
        {
            int pos_fst = bam_line->core.mpos - bam_line->core.pos;
            int is_fst  = IS_READ1(bam_line) ? 1 : -1;
            int is_fwd  = IS_REVERSE(bam_line) ? -1 : 1;
            int is_mfwd = IS_MATE_REVERSE(bam_line) ? -1 : 1;

            if ( is_fwd*is_mfwd>0 )
                stats->isize->inc_other(stats->isize->data, isize);
            else if ( is_fst*pos_fst>0 )
            {
                if ( is_fst*is_fwd>0 )
                    stats->isize->inc_inward(stats->isize->data, isize);
                else
                    stats->isize->inc_outward(stats->isize->data, isize);
            }
            else if ( is_fst*pos_fst<0 )
            {
                if ( is_fst*is_fwd>0 )
                    stats->isize->inc_outward(stats->isize->data, isize);
                else
                    stats->isize->inc_inward(stats->isize->data, isize);
            }
        }
    }

    // Number of mismatches
    uint8_t *nm = bam_aux_get(bam_line,"NM");
    if (nm)
        stats->nmismatches += bam_aux2i(nm);

    // Number of mapped bases from cigar
    if ( bam_line->core.n_cigar == 0)
        error("FIXME: mapped read with no cigar?\n");
    int readlen=seq_len;
    if ( stats->regions )
    {
        // Count only on-target bases
        int iref = bam_line->core.pos + 1;
        for (i=0; i<bam_line->core.n_cigar; i++)
        {
            int cig  = bam_cigar_op(bam_get_cigar(bam_line)[i]);
            int ncig = bam_cigar_oplen(bam_get_cigar(bam_line)[i]);
            if ( !ncig ) continue;  // curiously, this can happen: 0D
            if ( cig==BAM_CDEL ) readlen += ncig;
            else if ( cig==BAM_CMATCH )
            {
                if ( iref < stats->reg_from ) ncig -= stats->reg_from-iref;
                else if ( iref+ncig-1 > stats->reg_to ) ncig -= iref+ncig-1 - stats->reg_to;
                if ( ncig<0 ) ncig = 0;
                stats->nbases_mapped_cigar += ncig;
                iref += bam_cigar_oplen(bam_get_cigar(bam_line)[i]);
            }
            else if ( cig==BAM_CINS )
            {
                iref += ncig;
                if ( iref>=stats->reg_from && iref<=stats->reg_to )
                    stats->nbases_mapped_cigar += ncig;
            }
        }
    }
    else
    {
        // Count the whole read
        for (i=0; i<bam_line->core.n_cigar; i++)
        {
            if ( bam_cigar_op(bam_get_cigar(bam_line)[i])==BAM_CMATCH || bam_cigar_op(bam_get_cigar(bam_line)[i])==BAM_CINS )
                stats->nbases_mapped_cigar += bam_cigar_oplen(bam_get_cigar(bam_line)[i]);
            if ( bam_cigar_op(bam_get_cigar(bam_line)[i])==BAM_CDEL )
                readlen += bam_cigar_oplen(bam_get_cigar(bam_line)[i]);
        }
    }

    if ( stats->tid==bam_line->core.tid && bam_line->core.pos<stats->pos )
        stats->is_sorted = 0;
    stats->pos = bam_line->core.pos;

    if ( stats->is_sorted )
    {
        if ( stats->tid==-1 || stats->tid!=bam_line->core.tid )
            round_buffer_flush(stats, -1);

        // Mismatches per cycle and GC-depth graph. For simplicity, reads overlapping GCD bins
        //  are not splitted which results in up to seq_len-1 overlaps. The default bin size is
        //  20kbp, so the effect is negligible.
        if ( stats->info->fai )
        {
            int inc_ref = 0, inc_gcd = 0;
            // First pass or new chromosome
            if ( stats->rseq_pos==-1 || stats->tid != bam_line->core.tid ) { inc_ref=1; inc_gcd=1; }
            // Read goes beyond the end of the rseq buffer
            else if ( stats->rseq_pos+stats->nrseq_buf < bam_line->core.pos+readlen ) { inc_ref=1; inc_gcd=1; }
            // Read overlaps the next gcd bin
            else if ( stats->gcd_pos+stats->info->gcd_bin_size < bam_line->core.pos+readlen )
            {
                inc_gcd = 1;
                if ( stats->rseq_pos+stats->nrseq_buf < bam_line->core.pos+stats->info->gcd_bin_size ) inc_ref = 1;
            }
            if ( inc_gcd )
            {
                stats->igcd++;
                if ( stats->igcd >= stats->ngcd )
                    realloc_gcd_buffer(stats, readlen);
                if ( inc_ref )
                    read_ref_seq(stats,bam_line->core.tid,bam_line->core.pos);
                stats->gcd_pos = bam_line->core.pos;
                stats->gcd[ stats->igcd ].gc = fai_gc_content(stats, stats->gcd_pos, stats->info->gcd_bin_size);
            }

            count_mismatches_per_cycle(stats,bam_line,read_len);
        }
        // No reference and first pass, new chromosome or sequence going beyond the end of the gcd bin
        else if ( stats->gcd_pos==-1 || stats->tid != bam_line->core.tid || bam_line->core.pos - stats->gcd_pos > stats->info->gcd_bin_size )
        {
            // First pass or a new chromosome
            stats->tid     = bam_line->core.tid;
            stats->gcd_pos = bam_line->core.pos;
            stats->igcd++;
            if ( stats->igcd >= stats->ngcd )
                realloc_gcd_buffer(stats, readlen);
        }
        stats->gcd[ stats->igcd ].depth++;
        // When no reference sequence is given, approximate the GC from the read (much shorter window, but otherwise OK)
        if ( !stats->info->fai )
            stats->gcd[ stats->igcd ].gc += (float) gc_count / seq_len;

        // Coverage distribution graph
        round_buffer_flush(stats,bam_line->core.pos);
        round_buffer_insert_read(&(stats->cov_rbuf),bam_line->core.pos,bam_line->core.pos+seq_len-1);
    }
}

// Sort by GC and depth
#define GCD_t(x) ((gc_depth_t *)x)
static int gcd_cmp(const void *a, const void *b)
{
    if ( GCD_t(a)->gc < GCD_t(b)->gc ) return -1;
    if ( GCD_t(a)->gc > GCD_t(b)->gc ) return 1;
    if ( GCD_t(a)->depth < GCD_t(b)->depth ) return -1;
    if ( GCD_t(a)->depth > GCD_t(b)->depth ) return 1;
    return 0;
}
#undef GCD_t

float gcd_percentile(gc_depth_t *gcd, int N, int p)
{
    float n,d;
    int k;

    n = p*(N+1)/100;
    k = n;
    if ( k<=0 )
        return gcd[0].depth;
    if ( k>=N )
        return gcd[N-1].depth;

    d = n - k;
    return gcd[k-1].depth + d*(gcd[k].depth - gcd[k-1].depth);
}

void output_stats(FILE *to, stats_t *stats, int sparse)
{
    // Calculate average insert size and standard deviation (from the main bulk data only)
    int isize, ibulk=0;
    uint64_t nisize=0, nisize_inward=0, nisize_outward=0, nisize_other=0;
    for (isize=0; isize<stats->isize->nitems(stats->isize->data); isize++)
    {
        // Each pair was counted twice
        stats->isize->set_inward(stats->isize->data, isize, stats->isize->inward(stats->isize->data, isize) * 0.5);
        stats->isize->set_outward(stats->isize->data, isize, stats->isize->outward(stats->isize->data, isize) * 0.5);
        stats->isize->set_other(stats->isize->data, isize, stats->isize->other(stats->isize->data, isize) * 0.5);

        nisize_inward += stats->isize->inward(stats->isize->data, isize);
        nisize_outward += stats->isize->outward(stats->isize->data, isize);
        nisize_other += stats->isize->other(stats->isize->data, isize);
        nisize += stats->isize->inward(stats->isize->data, isize) + stats->isize->outward(stats->isize->data, isize) + stats->isize->other(stats->isize->data, isize);
    }

    double bulk=0, avg_isize=0, sd_isize=0;
    for (isize=0; isize<stats->isize->nitems(stats->isize->data); isize++)
    {
        bulk += stats->isize->inward(stats->isize->data, isize) +  stats->isize->outward(stats->isize->data, isize) + stats->isize->other(stats->isize->data, isize);
        avg_isize += isize * (stats->isize->inward(stats->isize->data, isize) +  stats->isize->outward(stats->isize->data, isize) + stats->isize->other(stats->isize->data, isize));

        if ( bulk/nisize > stats->info->isize_main_bulk )
        {
            ibulk  = isize+1;
            nisize = bulk;
            break;
        }
    }
    avg_isize /= nisize ? nisize : 1;
    for (isize=1; isize<ibulk; isize++)
        sd_isize += (stats->isize->inward(stats->isize->data, isize) + stats->isize->outward(stats->isize->data, isize) +stats->isize->other(stats->isize->data, isize)) * (isize-avg_isize)*(isize-avg_isize) / nisize;
    sd_isize = sqrt(sd_isize);


    fprintf(to, "# This file was produced by samtools stats (%s+htslib-%s) and can be plotted using plot-bamstats\n", samtools_version(), hts_version());
    fprintf(to, "# The command line was:  %s",stats->info->argv[0]);
    int i;
    for (i=1; i<stats->info->argc; i++)
        fprintf(to, " %s", stats->info->argv[i]);
    fprintf(to, "\n");
    fprintf(to, "# CHK, Checksum\t[2]Read Names\t[3]Sequences\t[4]Qualities\n");
    fprintf(to, "# CHK, CRC32 of reads which passed filtering followed by addition (32bit overflow)\n");
    fprintf(to, "CHK\t%08x\t%08x\t%08x\n", stats->checksum.names,stats->checksum.reads,stats->checksum.quals);
    fprintf(to, "# Summary Numbers. Use `grep ^SN | cut -f 2-` to extract this part.\n");
    fprintf(to, "SN\traw total sequences:\t%ld\n", (long)(stats->nreads_filtered+stats->nreads_1st+stats->nreads_2nd));  // not counting excluded seqs (and none of the below)
    fprintf(to, "SN\tfiltered sequences:\t%ld\n", (long)stats->nreads_filtered);
    fprintf(to, "SN\tsequences:\t%ld\n", (long)(stats->nreads_1st+stats->nreads_2nd));
    fprintf(to, "SN\tis sorted:\t%d\n", stats->is_sorted ? 1 : 0);
    fprintf(to, "SN\t1st fragments:\t%ld\n", (long)stats->nreads_1st);
    fprintf(to, "SN\tlast fragments:\t%ld\n", (long)stats->nreads_2nd);
    fprintf(to, "SN\treads mapped:\t%ld\n", (long)(stats->nreads_paired_and_mapped+stats->nreads_single_mapped));
    fprintf(to, "SN\treads mapped and paired:\t%ld\t# paired-end technology bit set + both mates mapped\n", (long)stats->nreads_paired_and_mapped);
    fprintf(to, "SN\treads unmapped:\t%ld\n", (long)stats->nreads_unmapped);
    fprintf(to, "SN\treads properly paired:\t%ld\t# proper-pair bit set\n", (long)stats->nreads_properly_paired);
    fprintf(to, "SN\treads paired:\t%ld\t# paired-end technology bit set\n", (long)stats->nreads_paired_tech);
    fprintf(to, "SN\treads duplicated:\t%ld\t# PCR or optical duplicate bit set\n", (long)stats->nreads_dup);
    fprintf(to, "SN\treads MQ0:\t%ld\t# mapped and MQ=0\n", (long)stats->nreads_mq0);
    fprintf(to, "SN\treads QC failed:\t%ld\n", (long)stats->nreads_QCfailed);
    fprintf(to, "SN\tnon-primary alignments:\t%ld\n", (long)stats->nreads_secondary);
    fprintf(to, "SN\ttotal length:\t%ld\t# ignores clipping\n", (long)stats->total_len);
    fprintf(to, "SN\tbases mapped:\t%ld\t# ignores clipping\n", (long)stats->nbases_mapped);                 // the length of the whole read goes here, including soft-clips etc.
    fprintf(to, "SN\tbases mapped (cigar):\t%ld\t# more accurate\n", (long)stats->nbases_mapped_cigar);   // only matched and inserted bases are counted here
    fprintf(to, "SN\tbases trimmed:\t%ld\n", (long)stats->nbases_trimmed);
    fprintf(to, "SN\tbases duplicated:\t%ld\n", (long)stats->total_len_dup);
    fprintf(to, "SN\tmismatches:\t%ld\t# from NM fields\n", (long)stats->nmismatches);
    fprintf(to, "SN\terror rate:\t%e\t# mismatches / bases mapped (cigar)\n", stats->nbases_mapped_cigar ? (float)stats->nmismatches/stats->nbases_mapped_cigar : 0);
    float avg_read_length = (stats->nreads_1st+stats->nreads_2nd)?stats->total_len/(stats->nreads_1st+stats->nreads_2nd):0;
    fprintf(to, "SN\taverage length:\t%.0f\n", avg_read_length);
    fprintf(to, "SN\tmaximum length:\t%d\n", stats->max_len);
    fprintf(to, "SN\taverage quality:\t%.1f\n", stats->total_len?stats->sum_qual/stats->total_len:0);
    fprintf(to, "SN\tinsert size average:\t%.1f\n", avg_isize);
    fprintf(to, "SN\tinsert size standard deviation:\t%.1f\n", sd_isize);
    fprintf(to, "SN\tinward oriented pairs:\t%ld\n", (long)nisize_inward);
    fprintf(to, "SN\toutward oriented pairs:\t%ld\n", (long)nisize_outward);
    fprintf(to, "SN\tpairs with other orientation:\t%ld\n", (long)nisize_other);
    fprintf(to, "SN\tpairs on different chromosomes:\t%ld\n", (long)stats->nreads_anomalous/2);

    int ibase,iqual;
    if ( stats->max_len<stats->nbases ) stats->max_len++;
    if ( stats->max_qual+1<stats->nquals ) stats->max_qual++;
    fprintf(to, "# First Fragment Qualitites. Use `grep ^FFQ | cut -f 2-` to extract this part.\n");
    fprintf(to, "# Columns correspond to qualities and rows to cycles. First column is the cycle number.\n");
    for (ibase=0; ibase<stats->max_len; ibase++)
    {
        fprintf(to, "FFQ\t%d",ibase+1);
        for (iqual=0; iqual<=stats->max_qual; iqual++)
        {
            fprintf(to, "\t%ld", (long)stats->quals_1st[ibase*stats->nquals+iqual]);
        }
        fprintf(to, "\n");
    }
    fprintf(to, "# Last Fragment Qualitites. Use `grep ^LFQ | cut -f 2-` to extract this part.\n");
    fprintf(to, "# Columns correspond to qualities and rows to cycles. First column is the cycle number.\n");
    for (ibase=0; ibase<stats->max_len; ibase++)
    {
        fprintf(to, "LFQ\t%d",ibase+1);
        for (iqual=0; iqual<=stats->max_qual; iqual++)
        {
            fprintf(to, "\t%ld", (long)stats->quals_2nd[ibase*stats->nquals+iqual]);
        }
        fprintf(to, "\n");
    }
    if ( stats->mpc_buf )
    {
        fprintf(to, "# Mismatches per cycle and quality. Use `grep ^MPC | cut -f 2-` to extract this part.\n");
        fprintf(to, "# Columns correspond to qualities, rows to cycles. First column is the cycle number, second\n");
        fprintf(to, "# is the number of N's and the rest is the number of mismatches\n");
        for (ibase=0; ibase<stats->max_len; ibase++)
        {
            fprintf(to, "MPC\t%d",ibase+1);
            for (iqual=0; iqual<=stats->max_qual; iqual++)
            {
                fprintf(to, "\t%ld", (long)stats->mpc_buf[ibase*stats->nquals+iqual]);
            }
            fprintf(to, "\n");
        }
    }
    fprintf(to, "# GC Content of first fragments. Use `grep ^GCF | cut -f 2-` to extract this part.\n");
    int ibase_prev = 0;
    for (ibase=0; ibase<stats->ngc; ibase++)
    {
        if ( stats->gc_1st[ibase]==stats->gc_1st[ibase_prev] ) continue;
        fprintf(to, "GCF\t%.2f\t%ld\n", (ibase+ibase_prev)*0.5*100./(stats->ngc-1), (long)stats->gc_1st[ibase_prev]);
        ibase_prev = ibase;
    }
    fprintf(to, "# GC Content of last fragments. Use `grep ^GCL | cut -f 2-` to extract this part.\n");
    ibase_prev = 0;
    for (ibase=0; ibase<stats->ngc; ibase++)
    {
        if ( stats->gc_2nd[ibase]==stats->gc_2nd[ibase_prev] ) continue;
        fprintf(to, "GCL\t%.2f\t%ld\n", (ibase+ibase_prev)*0.5*100./(stats->ngc-1), (long)stats->gc_2nd[ibase_prev]);
        ibase_prev = ibase;
    }
    fprintf(to, "# ACGT content per cycle. Use `grep ^GCC | cut -f 2-` to extract this part. The columns are: cycle; A,C,G,T base counts as a percentage of all A/C/G/T bases [%%]; and N and O counts as a percentage of all A/C/G/T bases [%%]\n");
    for (ibase=0; ibase<stats->max_len; ibase++)
    {
        acgtno_count_t *acgtno_count = &(stats->acgtno_cycles[ibase]);
        uint64_t acgt_sum = acgtno_count->a + acgtno_count->c + acgtno_count->g + acgtno_count->t;
        if ( ! acgt_sum ) continue;
        fprintf(to, "GCC\t%d\t%.2f\t%.2f\t%.2f\t%.2f\t%.2f\t%.2f\n", ibase+1, 100.*acgtno_count->a/acgt_sum, 100.*acgtno_count->c/acgt_sum, 100.*acgtno_count->g/acgt_sum, 100.*acgtno_count->t/acgt_sum, 100.*acgtno_count->n/acgt_sum, 100.*acgtno_count->other/acgt_sum);
    }
    fprintf(to, "# Insert sizes. Use `grep ^IS | cut -f 2-` to extract this part. The columns are: insert size, pairs total, inward oriented pairs, outward oriented pairs, other pairs\n");
    for (isize=0; isize<ibulk; isize++) {
        long in = (long)(stats->isize->inward(stats->isize->data, isize));
        long out = (long)(stats->isize->outward(stats->isize->data, isize));
        long other = (long)(stats->isize->other(stats->isize->data, isize));
        if (!sparse || in + out + other > 0) {
            fprintf(to, "IS\t%d\t%ld\t%ld\t%ld\t%ld\n", isize,  in+out+other,
                in , out, other);
        }
    }

    fprintf(to, "# Read lengths. Use `grep ^RL | cut -f 2-` to extract this part. The columns are: read length, count\n");
    int ilen;
    for (ilen=0; ilen<stats->max_len; ilen++)
    {
        if ( stats->read_lengths[ilen]>0 )
            fprintf(to, "RL\t%d\t%ld\n", ilen, (long)stats->read_lengths[ilen]);
    }

    fprintf(to, "# Indel distribution. Use `grep ^ID | cut -f 2-` to extract this part. The columns are: length, number of insertions, number of deletions\n");
    for (ilen=0; ilen<stats->nindels; ilen++)
    {
        if ( stats->insertions[ilen]>0 || stats->deletions[ilen]>0 )
            fprintf(to, "ID\t%d\t%ld\t%ld\n", ilen+1, (long)stats->insertions[ilen], (long)stats->deletions[ilen]);
    }

    fprintf(to, "# Indels per cycle. Use `grep ^IC | cut -f 2-` to extract this part. The columns are: cycle, number of insertions (fwd), .. (rev) , number of deletions (fwd), .. (rev)\n");
    for (ilen=0; ilen<=stats->nbases; ilen++)
    {
        // For deletions we print the index of the cycle before the deleted base (1-based) and for insertions
        //  the index of the cycle of the first inserted base (also 1-based)
        if ( stats->ins_cycles_1st[ilen]>0 || stats->ins_cycles_2nd[ilen]>0 || stats->del_cycles_1st[ilen]>0 || stats->del_cycles_2nd[ilen]>0 )
            fprintf(to, "IC\t%d\t%ld\t%ld\t%ld\t%ld\n", ilen+1, (long)stats->ins_cycles_1st[ilen], (long)stats->ins_cycles_2nd[ilen], (long)stats->del_cycles_1st[ilen], (long)stats->del_cycles_2nd[ilen]);
    }

    fprintf(to, "# Coverage distribution. Use `grep ^COV | cut -f 2-` to extract this part.\n");
    if  ( stats->cov[0] )
        fprintf(to, "COV\t[<%d]\t%d\t%ld\n",stats->info->cov_min,stats->info->cov_min-1, (long)stats->cov[0]);
    int icov;
    for (icov=1; icov<stats->ncov-1; icov++)
        if ( stats->cov[icov] )
            fprintf(to, "COV\t[%d-%d]\t%d\t%ld\n",stats->info->cov_min + (icov-1)*stats->info->cov_step, stats->info->cov_min + icov*stats->info->cov_step-1,stats->info->cov_min + icov*stats->info->cov_step-1, (long)stats->cov[icov]);
    if ( stats->cov[stats->ncov-1] )
        fprintf(to, "COV\t[%d<]\t%d\t%ld\n",stats->info->cov_min + (stats->ncov-2)*stats->info->cov_step-1,stats->info->cov_min + (stats->ncov-2)*stats->info->cov_step-1, (long)stats->cov[stats->ncov-1]);

    // Calculate average GC content, then sort by GC and depth
    fprintf(to, "# GC-depth. Use `grep ^GCD | cut -f 2-` to extract this part. The columns are: GC%%, unique sequence percentiles, 10th, 25th, 50th, 75th and 90th depth percentile\n");
    uint32_t igcd;
    for (igcd=0; igcd<stats->igcd; igcd++)
    {
        if ( stats->info->fai )
            stats->gcd[igcd].gc = rint(100. * stats->gcd[igcd].gc);
        else
            if ( stats->gcd[igcd].depth )
                stats->gcd[igcd].gc = rint(100. * stats->gcd[igcd].gc / stats->gcd[igcd].depth);
    }
    qsort(stats->gcd, stats->igcd+1, sizeof(gc_depth_t), gcd_cmp);
    igcd = 0;
    while ( igcd < stats->igcd )
    {
        // Calculate percentiles (10,25,50,75,90th) for the current GC content and print
        uint32_t nbins=0, itmp=igcd;
        float gc = stats->gcd[igcd].gc;
        while ( itmp<stats->igcd && fabs(stats->gcd[itmp].gc-gc)<0.1 )
        {
            nbins++;
            itmp++;
        }
        fprintf(to, "GCD\t%.1f\t%.3f\t%.3f\t%.3f\t%.3f\t%.3f\t%.3f\n", gc, (igcd+nbins+1)*100./(stats->igcd+1),
                gcd_percentile(&(stats->gcd[igcd]),nbins,10) *avg_read_length/stats->info->gcd_bin_size,
                gcd_percentile(&(stats->gcd[igcd]),nbins,25) *avg_read_length/stats->info->gcd_bin_size,
                gcd_percentile(&(stats->gcd[igcd]),nbins,50) *avg_read_length/stats->info->gcd_bin_size,
                gcd_percentile(&(stats->gcd[igcd]),nbins,75) *avg_read_length/stats->info->gcd_bin_size,
                gcd_percentile(&(stats->gcd[igcd]),nbins,90) *avg_read_length/stats->info->gcd_bin_size
              );
        igcd += nbins;
    }
}

size_t mygetline(char **line, size_t *n, FILE *fp)
{
    if (line == NULL || n == NULL || fp == NULL)
    {
        errno = EINVAL;
        return -1;
    }
    if (*n==0 || !*line)
    {
        *line = NULL;
        *n = 0;
    }

    size_t nread=0;
    int c;
    while ((c=getc(fp))!= EOF && c!='\n')
    {
        if ( ++nread>=*n )
        {
            *n += 255;
            *line = realloc(*line, sizeof(char)*(*n));
        }
        (*line)[nread-1] = c;
    }
    if ( nread>=*n )
    {
        *n += 255;
        *line = realloc(*line, sizeof(char)*(*n));
    }
    (*line)[nread] = 0;
    return nread>0 ? nread : -1;

}

void init_regions(stats_t *stats, const char *file)
{
    FILE *fp = fopen(file,"r");
    if ( !fp ) error("%s: %s\n",file,strerror(errno));

    char *line = NULL;
    size_t len = 0;
    ssize_t nread;
    int warned = 0;
    int prev_tid=-1, prev_pos=-1;
    while ((nread = mygetline(&line, &len, fp)) != -1)
    {
        if ( line[0] == '#' ) continue;

        int i = 0;
        while ( i<nread && !isspace(line[i]) ) i++;
        if ( i>=nread ) error("Could not parse the file: %s [%s]\n", file,line);
        line[i] = 0;

        int tid = bam_name2id(stats->info->sam_header, line);
        if ( tid < 0 )
        {
            if ( !warned )
                fprintf(stderr,"Warning: Some sequences not present in the BAM, e.g. \"%s\". This message is printed only once.\n", line);
            warned = 1;
            continue;
        }

        if ( tid >= stats->nregions )
        {
            stats->regions = realloc(stats->regions,sizeof(regions_t)*(stats->nregions+100));
            int j;
            for (j=stats->nregions; j<stats->nregions+100; j++)
            {
                stats->regions[j].npos = stats->regions[j].mpos = stats->regions[j].cpos = 0;
                stats->regions[j].pos = NULL;
            }
            stats->nregions += 100;
        }
        int npos = stats->regions[tid].npos;
        if ( npos >= stats->regions[tid].mpos )
        {
            stats->regions[tid].mpos += 1000;
            stats->regions[tid].pos = realloc(stats->regions[tid].pos,sizeof(pos_t)*stats->regions[tid].mpos);
        }

        if ( (sscanf(line+i+1,"%d %d",&stats->regions[tid].pos[npos].from,&stats->regions[tid].pos[npos].to))!=2 ) error("Could not parse the region [%s]\n");
        if ( prev_tid==-1 || prev_tid!=tid )
        {
            prev_tid = tid;
            prev_pos = stats->regions[tid].pos[npos].from;
        }
        if ( prev_pos>stats->regions[tid].pos[npos].from )
            error("The positions are not in chromosomal order (%s:%d comes after %d)\n", line,stats->regions[tid].pos[npos].from,prev_pos);
        stats->regions[tid].npos++;
    }
    if (line) free(line);
    if ( !stats->regions ) error("Unable to map the -t sequences to the BAM sequences.\n");
    fclose(fp);
}

void destroy_regions(stats_t *stats)
{
    int i;
    for (i=0; i<stats->nregions; i++)
    {
        if ( !stats->regions[i].mpos ) continue;
        free(stats->regions[i].pos);
    }
    if ( stats->regions ) free(stats->regions);
}

void reset_regions(stats_t *stats)
{
    int i;
    for (i=0; i<stats->nregions; i++)
        stats->regions[i].cpos = 0;
}

int is_in_regions(bam1_t *bam_line, stats_t *stats)
{
    if ( !stats->regions ) return 1;

    if ( bam_line->core.tid >= stats->nregions || bam_line->core.tid<0 ) return 0;
    if ( !stats->is_sorted ) error("The BAM must be sorted in order for -t to work.\n");

    regions_t *reg = &stats->regions[bam_line->core.tid];
    if ( reg->cpos==reg->npos ) return 0;       // done for this chr

    // Find a matching interval or skip this read. No splicing of reads is done, no indels or soft clips considered,
    //  even small overlap is enough to include the read in the stats.
    int i = reg->cpos;
    while ( i<reg->npos && reg->pos[i].to<=bam_line->core.pos ) i++;
    if ( i>=reg->npos ) { reg->cpos = reg->npos; return 0; }
    if ( bam_line->core.pos + bam_line->core.l_qseq + 1 < reg->pos[i].from ) return 0;
    reg->cpos = i;
    stats->reg_from = reg->pos[i].from;
    stats->reg_to   = reg->pos[i].to;

    return 1;
}

void init_group_id(stats_t *stats, const char *id)
{
#if 0
    if ( !stats->sam_header->dict )
        stats->sam_header->dict = sam_header_parse2(stats->sam_header->text);
    void *iter = stats->sam_header->dict;
    const char *key, *val;
    int n = 0;
    stats->rg_hash = khash_str2int_init();
    while ( (iter = sam_header2key_val(iter, "RG","ID","SM", &key, &val)) )
    {
        if ( !strcmp(id,key) || (val && !strcmp(id,val)) )
        {
            khiter_t k = kh_get(kh_rg, stats->rg_hash, key);
            if ( k != kh_end(stats->rg_hash) )
                fprintf(stderr, "[init_group_id] The group ID not unique: \"%s\"\n", key);
            int ret;
            k = kh_put(kh_rg, stats->rg_hash, key, &ret);
            kh_value(stats->rg_hash, k) = val;
            n++;
        }
    }
    if ( !n )
        error("The sample or read group \"%s\" not present.\n", id);
#else
    fprintf(stderr, "Samtools-htslib: init_group_id() header parsing not yet implemented\n");
    abort();
#endif
}


static void error(const char *format, ...)
{
    if ( !format )
    {
        printf("About: The program collects statistics from BAM files. The output can be visualized using plot-bamstats.\n");
        printf("Usage: samtools stats [OPTIONS] file.bam\n");
        printf("       samtools stats [OPTIONS] file.bam chr:from-to\n");
        printf("Options:\n");
        printf("    -c, --coverage <int>,<int>,<int>    Coverage distribution min,max,step [1,1000,1]\n");
        printf("    -d, --remove-dups                   Exclude from statistics reads marked as duplicates\n");
        printf("    -f, --required-flag  <str|int>      Required flag, 0 for unset. See also `samtools flags` [0]\n");
        printf("    -F, --filtering-flag <str|int>      Filtering flag, 0 for unset. See also `samtools flags` [0]\n");
        printf("        --GC-depth <float>              the size of GC-depth bins (decreasing bin size increases memory requirement) [2e4]\n");
        printf("    -h, --help                          This help message\n");
        printf("    -i, --insert-size <int>             Maximum insert size [8000]\n");
        printf("    -I, --id <string>                   Include only listed read group or sample name\n");
        printf("    -l, --read-length <int>             Include in the statistics only reads with the given read length []\n");
        printf("    -m, --most-inserts <float>          Report only the main part of inserts [0.99]\n");
        printf("    -q, --trim-quality <int>            The BWA trimming parameter [0]\n");
        printf("    -r, --ref-seq <file>                Reference sequence (required for GC-depth and mismatches-per-cycle calculation).\n");
        printf("    -t, --target-regions <file>         Do stats in these regions only. Tab-delimited file chr,from,to, 1-based, inclusive.\n");
        printf("    -s, --sam                           Ignored (input format is auto-detected).\n");
        printf("    -S, --split <tag>                   Also write statistics to separate files split by tagged field.\n");
        printf("    -x, --sparse                        Suppress outputting IS rows where there are no insertions.\n");
        sam_global_opt_help(stdout, "-.--.");
        printf("\n");
    }
    else
    {
        va_list ap;
        va_start(ap, format);
        vfprintf(stderr, format, ap);
        va_end(ap);
    }
    exit(1);
}

void cleanup_stats_info(stats_info_t* info){
    if (info->fai) fai_destroy(info->fai);
    sam_close(info->sam);
    free(info);
}

void cleanup_stats(stats_t* stats)
{
    free(stats->cov_rbuf.buffer); free(stats->cov);
    free(stats->quals_1st); free(stats->quals_2nd);
    free(stats->gc_1st); free(stats->gc_2nd);
    stats->isize->isize_free(stats->isize->data);
    free(stats->isize);
    free(stats->gcd);
    free(stats->rseq_buf);
    free(stats->mpc_buf);
    free(stats->acgtno_cycles);
    free(stats->read_lengths);
    free(stats->insertions);
    free(stats->deletions);
    free(stats->ins_cycles_1st);
    free(stats->ins_cycles_2nd);
    free(stats->del_cycles_1st);
    free(stats->del_cycles_2nd);
    destroy_regions(stats);
    if ( stats->rg_hash ) khash_str2int_destroy(stats->rg_hash);
    free(stats->split_name);
    free(stats);
}

void output_split_stats(khash_t(c2stats) *split_hash, char* bam_fname, int sparse)
{
    int i = 0;
    stats_t *curr_stats = NULL;
    for(i = kh_begin(split_hash); i != kh_end(split_hash); ++i){
        if(!kh_exist(split_hash, i)) continue;
        curr_stats = kh_value(split_hash, i);
        round_buffer_flush(curr_stats, -1);

        size_t bam_name_len = strlen(bam_fname);
        size_t rgid_len = strlen(curr_stats->split_name);

        char *output_filename = malloc(bam_name_len+1+rgid_len+8+1); // +1 for /O, +1 for sep, +8 for '.bamstat'
        sprintf(output_filename, "%s_%s.bamstat", bam_fname, curr_stats->split_name);

        FILE *to = fopen(output_filename, "w");
        if(to == NULL){
            error("Could not open '%s' for writing.\n", output_filename);
        }
        output_stats(to, curr_stats, sparse);
        free(output_filename);
        fclose(to);
    }
}

void destroy_split_stats(khash_t(c2stats) *split_hash)
{
    int i = 0;
    stats_t *curr_stats = NULL;
    for(i = kh_begin(split_hash); i != kh_end(split_hash); ++i){
        if(!kh_exist(split_hash, i)) continue;
            curr_stats = kh_value(split_hash, i);
            cleanup_stats(curr_stats);
    }
    kh_destroy(c2stats, split_hash);
}

stats_info_t* stats_info_init(int argc, char *argv[])
{
    stats_info_t* info = calloc(1, sizeof(stats_info_t));
    info->nisize = 8000;
    info->isize_main_bulk = 0.99;   // There are always outliers at the far end
    info->gcd_bin_size = 20e3;
    info->cov_min  = 1;
    info->cov_max  = 1000;
    info->cov_step = 1;
    info->filter_readlen = -1;
    info->argc = argc;
    info->argv = argv;

    return info;
}

int init_stat_info_fname(stats_info_t* info, const char* bam_fname, const char* in_mode)
{
    // .. bam
    samFile* sam;
    if ((sam = sam_open(bam_fname, in_mode)) == 0) {
        error("Failed to open: %s\n", bam_fname);
        return 1;
    }
    info->sam = sam;
    info->sam_header = sam_hdr_read(sam);
    if (info->sam_header == NULL) {
        error("Failed to read header for '%s'\n", bam_fname);
        return 1;
    }
    return 0;
}

stats_t* stats_init()
{
    stats_t *stats = calloc(1,sizeof(stats_t));
    stats->ngc    = 200;
    stats->nquals = 256;
    stats->nbases = 300;
    stats->max_len   = 30;
    stats->max_qual  = 40;
    stats->rseq_pos     = -1;
    stats->tid = stats->gcd_pos = -1;
    stats->igcd = 0;
    stats->is_sorted = 1;
    stats->nindels = stats->nbases;
    stats->split_name = NULL;

    return stats;
}

<<<<<<< HEAD
void init_stat_structs(stats_t* stats, const char* bam_fname, const char* in_mode, const htsFormat* in_fmt, const char* group_id, const char* targets)
=======
static void init_stat_structs(stats_t* stats, stats_info_t* info, const char* group_id, const char* targets)
>>>>>>> 881e2249
{
    // Give stats_t a pointer to the info struct
    // This saves us having to pass the stats_info_t to every function
    stats->info = info;

    // Init structures
    //  .. coverage bins and round buffer
    if ( info->cov_step > info->cov_max - info->cov_min + 1 )
    {
        info->cov_step = info->cov_max - info->cov_min;
        if ( info->cov_step <= 0 )
            info->cov_step = 1;
    }
    stats->ncov = 3 + (info->cov_max-info->cov_min) / info->cov_step;
    info->cov_max = info->cov_min + ((info->cov_max-info->cov_min)/info->cov_step +1)*info->cov_step - 1;
    stats->cov = calloc(sizeof(uint64_t),stats->ncov);
    stats->cov_rbuf.size = stats->nbases*5;
    stats->cov_rbuf.buffer = calloc(sizeof(int32_t),stats->cov_rbuf.size);

<<<<<<< HEAD
    // .. bam
    if ((sam = sam_open_format(bam_fname, in_mode, in_fmt)) == 0)
        error("Failed to open: %s\n", bam_fname);
    stats->sam = sam;
    stats->sam_header = sam_hdr_read(sam);
    if (stats->sam_header == NULL)
        error("Failed to read header for '%s'\n", bam_fname);

=======
>>>>>>> 881e2249
    if ( group_id ) init_group_id(stats, group_id);
    // .. arrays
    stats->quals_1st      = calloc(stats->nquals*stats->nbases,sizeof(uint64_t));
    stats->quals_2nd      = calloc(stats->nquals*stats->nbases,sizeof(uint64_t));
    stats->gc_1st         = calloc(stats->ngc,sizeof(uint64_t));
    stats->gc_2nd         = calloc(stats->ngc,sizeof(uint64_t));
    stats->isize          = init_isize_t(info->nisize);
    stats->gcd            = calloc(stats->ngcd,sizeof(gc_depth_t));
    stats->mpc_buf        = info->fai ? calloc(stats->nquals*stats->nbases,sizeof(uint64_t)) : NULL;
    stats->acgtno_cycles  = calloc(stats->nbases,sizeof(acgtno_count_t));
    stats->read_lengths   = calloc(stats->nbases,sizeof(uint64_t));
    stats->insertions     = calloc(stats->nbases,sizeof(uint64_t));
    stats->deletions      = calloc(stats->nbases,sizeof(uint64_t));
    stats->ins_cycles_1st = calloc(stats->nbases+1,sizeof(uint64_t));
    stats->ins_cycles_2nd = calloc(stats->nbases+1,sizeof(uint64_t));
    stats->del_cycles_1st = calloc(stats->nbases+1,sizeof(uint64_t));
    stats->del_cycles_2nd = calloc(stats->nbases+1,sizeof(uint64_t));
    realloc_rseq_buffer(stats);
    if ( targets )
        init_regions(stats, targets);
}

static stats_t* get_curr_split_stats(bam1_t* bam_line, khash_t(c2stats)* split_hash, stats_info_t* info, char* targets, const char* tag)
{
    stats_t *curr_stats = NULL;
    const uint8_t *tag_val = bam_aux_get(bam_line, tag);
    if(tag_val == 0){
        error("Tag '%s' not found in bam_line.\n", tag);
    }
    char* split_name = strdup(bam_aux2Z(tag_val));

    // New stats object, under split
    khiter_t k = kh_get(c2stats, split_hash, split_name);
    if(k == kh_end(split_hash)){
        curr_stats = stats_init(); // mallocs new instance
        init_stat_structs(curr_stats, info, NULL, targets);
        curr_stats->split_name = split_name;

        // Record index in hash
        int ret = 0;
        khiter_t iter = kh_put(c2stats, split_hash, split_name, &ret);
        if( ret < 0 ){
            error("Failed to insert key '%s' into split_hash", split_name);
        }
        kh_val(split_hash, iter) = curr_stats; // store pointer to stats
    }
    else{
        curr_stats = kh_value(split_hash, k);
        free(split_name); // don't need to hold on to this if it wasn't new
    }
    return curr_stats;
}

int main_stats(int argc, char *argv[])
{
    char *targets = NULL;
    char *bam_fname = NULL;
    char *group_id = NULL;
    char *split_tag = NULL;
    char in_mode[5];
    int sparse = 0;

<<<<<<< HEAD
    sam_global_args ga = SAM_GLOBAL_ARGS_INIT;

    stats_t *stats = stats_init(argc, argv);
=======
    stats_info_t *info = stats_info_init(argc, argv);
>>>>>>> 881e2249

    strcpy(in_mode, "r");

    static const struct option loptions[] =
    {
        SAM_OPT_GLOBAL_OPTIONS('-', 0, '-', '-', 0),
        {"help", no_argument, NULL, 'h'},
        {"remove-dups", no_argument, NULL, 'd'},
        {"sam", no_argument, NULL, 's'},
        {"sparse", no_argument, NULL, 'x'},
        {"ref-seq", required_argument, NULL, 'r'},
        {"coverage", required_argument, NULL, 'c'},
        {"read-length", required_argument, NULL, 'l'},
        {"insert-size", required_argument, NULL, 'i'},
        {"most-inserts", required_argument, NULL, 'm'},
        {"trim-quality", required_argument, NULL, 'q'},
        {"target-regions", required_argument, NULL, 't'},
        {"required-flag", required_argument, NULL, 'f'},
        {"filtering-flag", required_argument, NULL, 'F'},
        {"id", required_argument, NULL, 'I'},
        {"GC-depth", required_argument, NULL, 1},
        {"split", required_argument, NULL, 'S'},
        {NULL, 0, NULL, 0}
    };
    int opt;
<<<<<<< HEAD

    while ( (opt=getopt_long(argc,argv,"?hdsxr:c:l:i:t:m:q:f:F:I:1:",loptions,NULL))>0 )
=======
    while ( (opt=getopt_long(argc,argv,"?hdsxr:c:l:i:t:m:q:f:F:I:1:S:",loptions,NULL))>0 )
>>>>>>> 881e2249
    {
        switch (opt)
        {
            case 'f': info->flag_require = bam_str2flag(optarg); break;
            case 'F': info->flag_filter = bam_str2flag(optarg); break;
            case 'd': info->flag_filter |= BAM_FDUP; break;
            case 's': strcpy(in_mode, "r"); break;
            case 'r': info->fai = fai_load(optarg);
                      if (info->fai==NULL)
                          error("Could not load faidx: %s\n", optarg);
                      break;
            case  1 : info->gcd_bin_size = atof(optarg); break;
            case 'c': if ( sscanf(optarg,"%d,%d,%d",&info->cov_min,&info->cov_max,&info->cov_step)!= 3 )
                          error("Unable to parse -c %s\n", optarg);
                      break;
            case 'l': info->filter_readlen = atoi(optarg); break;
            case 'i': info->nisize = atoi(optarg); break;
            case 'm': info->isize_main_bulk = atof(optarg); break;
            case 'q': info->trim_qual = atoi(optarg); break;
            case 't': targets = optarg; break;
            case 'I': group_id = optarg; break;
            case 'x': sparse = 1; break;
            case 'S': split_tag = optarg; break;
            case '?':
            case 'h': error(NULL);
            default:
                if (parse_sam_global_opt(opt, optarg, loptions, &ga) != 0)
                    error("Unknown argument: %s\n", optarg);
                break;
        }
    }
    if ( optind<argc )
        bam_fname = argv[optind++];

    if ( !bam_fname )
    {
        if ( isatty(STDIN_FILENO) )
            error(NULL);
        bam_fname = "-";
    }

<<<<<<< HEAD
    init_stat_structs(stats, bam_fname, in_mode, &ga.in, group_id, targets);
=======
    if (init_stat_info_fname(info, bam_fname, &in_mode)) return 1;

    stats_t *all_stats = stats_init();
    stats_t *curr_stats = NULL;
    init_stat_structs(all_stats, info, group_id, targets);
    // Init
    // .. hash
    khash_t(c2stats)* split_hash = kh_init(c2stats);
>>>>>>> 881e2249

    // Collect statistics
    bam1_t *bam_line = bam_init1();
    if ( optind<argc )
    {
        // Collect stats in selected regions only
        hts_idx_t *bam_idx = sam_index_load(info->sam,bam_fname);
        if (bam_idx == 0)
            error("Random alignment retrieval only works for indexed BAM files.\n");

        int i;
        for (i=optind; i<argc; i++)
        {
            hts_itr_t* iter = bam_itr_querys(bam_idx, info->sam_header, argv[i]);
            while (sam_itr_next(info->sam, iter, bam_line) >= 0) {
                if (split_tag) {
                    curr_stats = get_curr_split_stats(bam_line, split_hash, info, targets, split_tag);
                    collect_stats(bam_line, curr_stats);
                }
                collect_stats(bam_line, all_stats);
            }
            reset_regions(all_stats);
            bam_itr_destroy(iter);
        }
        hts_idx_destroy(bam_idx);
    }
    else
    {
        // Stream through the entire BAM ignoring off-target regions if -t is given
<<<<<<< HEAD
        int ret;
        while ((ret = sam_read1(stats->sam, stats->sam_header, bam_line)) >= 0)
            collect_stats(bam_line,stats);

        if (ret < -1) {
            fprintf(stderr, "Failure while decoding file\n");
            return 1;
=======
        while (sam_read1(info->sam, info->sam_header, bam_line) >= 0) {
            if (split_tag) {
                curr_stats = get_curr_split_stats(bam_line, split_hash, info, targets, split_tag);
                collect_stats(bam_line, curr_stats);
            }
            collect_stats(bam_line, all_stats);
>>>>>>> 881e2249
        }
    }

    round_buffer_flush(all_stats, -1);
    output_stats(stdout, all_stats, sparse);
    if (split_tag)
        output_split_stats(split_hash, bam_fname, sparse);

    bam_destroy1(bam_line);
<<<<<<< HEAD
    bam_hdr_destroy(stats->sam_header);
    sam_global_args_free(&ga);
=======
    bam_hdr_destroy(info->sam_header);
>>>>>>> 881e2249

    cleanup_stats(all_stats);
    cleanup_stats_info(info);
    destroy_split_stats(split_hash);

    return 0;
}
<|MERGE_RESOLUTION|>--- conflicted
+++ resolved
@@ -716,11 +716,7 @@
     {
         uint8_t qual = bam_quals[ reverse ? seq_len-i-1 : i];
         if ( qual>=stats->nquals )
-<<<<<<< HEAD
-            error("TODO: quality too high %d>=%d (%s %d %s)\n", qual,stats->nquals,stats->sam_header->target_name[bam_line->core.tid],bam_line->core.pos+1,bam_get_qname(bam_line));
-=======
             error("TODO: quality too high %d>=%d (%s %d %s)\n", qual,stats->nquals,stats->info->sam_header->target_name[bam_line->core.tid],bam_line->core.pos+1,bam_get_qname(bam_line));
->>>>>>> 881e2249
         if ( qual>stats->max_qual )
             stats->max_qual = qual;
 
@@ -1457,7 +1453,7 @@
         size_t bam_name_len = strlen(bam_fname);
         size_t rgid_len = strlen(curr_stats->split_name);
 
-        char *output_filename = malloc(bam_name_len+1+rgid_len+8+1); // +1 for /O, +1 for sep, +8 for '.bamstat'
+        char *output_filename = malloc(bam_name_len+1+rgid_len+8+1); // +1 for sep, +8 for '.bamstat', +1 for '\0'
         sprintf(output_filename, "%s_%s.bamstat", bam_fname, curr_stats->split_name);
 
         FILE *to = fopen(output_filename, "w");
@@ -1498,11 +1494,11 @@
     return info;
 }
 
-int init_stat_info_fname(stats_info_t* info, const char* bam_fname, const char* in_mode)
+int init_stat_info_fname(stats_info_t* info, const char* bam_fname, const htsFormat* in_fmt)
 {
     // .. bam
     samFile* sam;
-    if ((sam = sam_open(bam_fname, in_mode)) == 0) {
+    if ((sam = sam_open_format(bam_fname, "r", in_fmt)) == 0) {
         error("Failed to open: %s\n", bam_fname);
         return 1;
     }
@@ -1533,11 +1529,7 @@
     return stats;
 }
 
-<<<<<<< HEAD
-void init_stat_structs(stats_t* stats, const char* bam_fname, const char* in_mode, const htsFormat* in_fmt, const char* group_id, const char* targets)
-=======
 static void init_stat_structs(stats_t* stats, stats_info_t* info, const char* group_id, const char* targets)
->>>>>>> 881e2249
 {
     // Give stats_t a pointer to the info struct
     // This saves us having to pass the stats_info_t to every function
@@ -1557,17 +1549,6 @@
     stats->cov_rbuf.size = stats->nbases*5;
     stats->cov_rbuf.buffer = calloc(sizeof(int32_t),stats->cov_rbuf.size);
 
-<<<<<<< HEAD
-    // .. bam
-    if ((sam = sam_open_format(bam_fname, in_mode, in_fmt)) == 0)
-        error("Failed to open: %s\n", bam_fname);
-    stats->sam = sam;
-    stats->sam_header = sam_hdr_read(sam);
-    if (stats->sam_header == NULL)
-        error("Failed to read header for '%s'\n", bam_fname);
-
-=======
->>>>>>> 881e2249
     if ( group_id ) init_group_id(stats, group_id);
     // .. arrays
     stats->quals_1st      = calloc(stats->nquals*stats->nbases,sizeof(uint64_t));
@@ -1627,18 +1608,10 @@
     char *bam_fname = NULL;
     char *group_id = NULL;
     char *split_tag = NULL;
-    char in_mode[5];
     int sparse = 0;
-
-<<<<<<< HEAD
     sam_global_args ga = SAM_GLOBAL_ARGS_INIT;
 
-    stats_t *stats = stats_init(argc, argv);
-=======
     stats_info_t *info = stats_info_init(argc, argv);
->>>>>>> 881e2249
-
-    strcpy(in_mode, "r");
 
     static const struct option loptions[] =
     {
@@ -1646,7 +1619,6 @@
         {"help", no_argument, NULL, 'h'},
         {"remove-dups", no_argument, NULL, 'd'},
         {"sam", no_argument, NULL, 's'},
-        {"sparse", no_argument, NULL, 'x'},
         {"ref-seq", required_argument, NULL, 'r'},
         {"coverage", required_argument, NULL, 'c'},
         {"read-length", required_argument, NULL, 'l'},
@@ -1658,23 +1630,20 @@
         {"filtering-flag", required_argument, NULL, 'F'},
         {"id", required_argument, NULL, 'I'},
         {"GC-depth", required_argument, NULL, 1},
+        {"sparse", no_argument, NULL, 'x'},
         {"split", required_argument, NULL, 'S'},
         {NULL, 0, NULL, 0}
     };
     int opt;
-<<<<<<< HEAD
-
-    while ( (opt=getopt_long(argc,argv,"?hdsxr:c:l:i:t:m:q:f:F:I:1:",loptions,NULL))>0 )
-=======
+
     while ( (opt=getopt_long(argc,argv,"?hdsxr:c:l:i:t:m:q:f:F:I:1:S:",loptions,NULL))>0 )
->>>>>>> 881e2249
     {
         switch (opt)
         {
             case 'f': info->flag_require = bam_str2flag(optarg); break;
             case 'F': info->flag_filter = bam_str2flag(optarg); break;
             case 'd': info->flag_filter |= BAM_FDUP; break;
-            case 's': strcpy(in_mode, "r"); break;
+            case 's': break;
             case 'r': info->fai = fai_load(optarg);
                       if (info->fai==NULL)
                           error("Could not load faidx: %s\n", optarg);
@@ -1709,10 +1678,7 @@
         bam_fname = "-";
     }
 
-<<<<<<< HEAD
-    init_stat_structs(stats, bam_fname, in_mode, &ga.in, group_id, targets);
-=======
-    if (init_stat_info_fname(info, bam_fname, &in_mode)) return 1;
+    if (init_stat_info_fname(info, bam_fname, &ga.in)) return 1;
 
     stats_t *all_stats = stats_init();
     stats_t *curr_stats = NULL;
@@ -1720,7 +1686,6 @@
     // Init
     // .. hash
     khash_t(c2stats)* split_hash = kh_init(c2stats);
->>>>>>> 881e2249
 
     // Collect statistics
     bam1_t *bam_line = bam_init1();
@@ -1750,22 +1715,18 @@
     else
     {
         // Stream through the entire BAM ignoring off-target regions if -t is given
-<<<<<<< HEAD
         int ret;
-        while ((ret = sam_read1(stats->sam, stats->sam_header, bam_line)) >= 0)
-            collect_stats(bam_line,stats);
-
-        if (ret < -1) {
-            fprintf(stderr, "Failure while decoding file\n");
-            return 1;
-=======
-        while (sam_read1(info->sam, info->sam_header, bam_line) >= 0) {
+        while ((ret = sam_read1(info->sam, info->sam_header, bam_line)) >= 0) {
             if (split_tag) {
                 curr_stats = get_curr_split_stats(bam_line, split_hash, info, targets, split_tag);
                 collect_stats(bam_line, curr_stats);
             }
             collect_stats(bam_line, all_stats);
->>>>>>> 881e2249
+        }
+
+        if (ret < -1) {
+            fprintf(stderr, "Failure while decoding file\n");
+            return 1;
         }
     }
 
@@ -1775,16 +1736,12 @@
         output_split_stats(split_hash, bam_fname, sparse);
 
     bam_destroy1(bam_line);
-<<<<<<< HEAD
-    bam_hdr_destroy(stats->sam_header);
+    bam_hdr_destroy(info->sam_header);
     sam_global_args_free(&ga);
-=======
-    bam_hdr_destroy(info->sam_header);
->>>>>>> 881e2249
 
     cleanup_stats(all_stats);
     cleanup_stats_info(info);
     destroy_split_stats(split_hash);
 
     return 0;
-}
+}