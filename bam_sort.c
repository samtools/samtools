/*  bam_sort.c -- sorting and merging.

    Copyright (C) 2008-2014 Genome Research Ltd.
    Portions copyright (C) 2009-2012 Broad Institute.

    Author: Heng Li <lh3@sanger.ac.uk>

Permission is hereby granted, free of charge, to any person obtaining a copy
of this software and associated documentation files (the "Software"), to deal
in the Software without restriction, including without limitation the rights
to use, copy, modify, merge, publish, distribute, sublicense, and/or sell
copies of the Software, and to permit persons to whom the Software is
furnished to do so, subject to the following conditions:

The above copyright notice and this permission notice shall be included in
all copies or substantial portions of the Software.

THE SOFTWARE IS PROVIDED "AS IS", WITHOUT WARRANTY OF ANY KIND, EXPRESS OR
IMPLIED, INCLUDING BUT NOT LIMITED TO THE WARRANTIES OF MERCHANTABILITY,
FITNESS FOR A PARTICULAR PURPOSE AND NONINFRINGEMENT. IN NO EVENT SHALL
THE AUTHORS OR COPYRIGHT HOLDERS BE LIABLE FOR ANY CLAIM, DAMAGES OR OTHER
LIABILITY, WHETHER IN AN ACTION OF CONTRACT, TORT OR OTHERWISE, ARISING
FROM, OUT OF OR IN CONNECTION WITH THE SOFTWARE OR THE USE OR OTHER
DEALINGS IN THE SOFTWARE.  */

#include <stdbool.h>
#include <stdlib.h>
#include <ctype.h>
#include <errno.h>
#include <stdio.h>
#include <string.h>
#include <regex.h>
#include <time.h>
#include <unistd.h>
#include "htslib/ksort.h"
#include "htslib/khash.h"
#include "htslib/klist.h"
#include "htslib/kstring.h"
#include "htslib/sam.h"

#if !defined(__DARWIN_C_LEVEL) || __DARWIN_C_LEVEL < 900000L
#define NEED_MEMSET_PATTERN4
#endif

#ifdef NEED_MEMSET_PATTERN4
void memset_pattern4(void *target, const void *pattern, size_t size) {
    uint32_t* target_iter = target;
    size_t loops = size/4;
    size_t i;
    for (i = 0; i < loops; ++i) {
        memcpy(target_iter, pattern, 4);
        ++target_iter;
    }
    if (size%4 != 0)
        memcpy(target_iter, pattern, size%4);
}
#endif

KHASH_INIT(c2c, char*, char*, 1, kh_str_hash_func, kh_str_hash_equal)
KHASH_MAP_INIT_STR(c2i, int)

#define __free_char(p)
KLIST_INIT(hdrln, char*, __free_char)

static int g_is_by_qname = 0;

static int strnum_cmp(const char *_a, const char *_b)
{
    const unsigned char *a = (const unsigned char*)_a, *b = (const unsigned char*)_b;
    const unsigned char *pa = a, *pb = b;
    while (*pa && *pb) {
        if (isdigit(*pa) && isdigit(*pb)) {
            while (*pa == '0') ++pa;
            while (*pb == '0') ++pb;
            while (isdigit(*pa) && isdigit(*pb) && *pa == *pb) ++pa, ++pb;
            if (isdigit(*pa) && isdigit(*pb)) {
                int i = 0;
                while (isdigit(pa[i]) && isdigit(pb[i])) ++i;
                return isdigit(pa[i])? 1 : isdigit(pb[i])? -1 : (int)*pa - (int)*pb;
            } else if (isdigit(*pa)) return 1;
            else if (isdigit(*pb)) return -1;
            else if (pa - a != pb - b) return pa - a < pb - b? 1 : -1;
        } else {
            if (*pa != *pb) return (int)*pa - (int)*pb;
            ++pa; ++pb;
        }
    }
    return *pa? 1 : *pb? -1 : 0;
}

#define HEAP_EMPTY UINT64_MAX

typedef struct {
    int i;
    uint64_t pos, idx;
    bam1_t *b;
} heap1_t;

#define __pos_cmp(a, b) ((a).pos > (b).pos || ((a).pos == (b).pos && ((a).i > (b).i || ((a).i == (b).i && (a).idx > (b).idx))))

// Function to compare reads in the heap and determine which one is < the other
static inline int heap_lt(const heap1_t a, const heap1_t b)
{
    if (g_is_by_qname) {
        int t;
        if (a.b == NULL || b.b == NULL) return a.b == NULL? 1 : 0;
        t = strnum_cmp(bam_get_qname(a.b), bam_get_qname(b.b));
        return (t > 0 || (t == 0 && (a.b->core.flag&0xc0) > (b.b->core.flag&0xc0)));
    } else return __pos_cmp(a, b);
}

KSORT_INIT(heap, heap1_t, heap_lt)

typedef struct trans_tbl {
    int32_t n_targets;
    int* tid_trans;
    kh_c2c_t* rg_trans;
    kh_c2c_t* pg_trans;
    bool lost_coord_sort;
} trans_tbl_t;

static void trans_tbl_destroy(trans_tbl_t *tbl) {
    free(tbl->tid_trans);
    khiter_t iter;
    for (iter = kh_begin(tbl->rg_trans); iter != kh_end(tbl->rg_trans); ++iter) {
        if (kh_exist(tbl->rg_trans, iter)) {
            free(kh_value(tbl->rg_trans, iter));
            free(kh_key(tbl->rg_trans, iter));
        }
    }
    for (iter = kh_begin(tbl->pg_trans); iter != kh_end(tbl->pg_trans); ++iter) {
        if (kh_exist(tbl->pg_trans, iter)) {
            free(kh_value(tbl->pg_trans, iter));
            free(kh_key(tbl->pg_trans, iter));
        }
    }

    kh_destroy(c2c,tbl->rg_trans);
    kh_destroy(c2c,tbl->pg_trans);
}

// Takes in existing header and rewrites it in the usual order HD, SQ, RG, PG CO, other
static void pretty_header(char** text_in_out, int32_t text_len)
{
    char* output, *output_pointer;
    output = output_pointer = (char*)calloc(1,text_len+1);
    output[text_len] = '\0';

    // Read @HD and write
    regex_t hd_regex, sq_regex, pg_regex, rg_regex, co_regex, other_regex;
    regmatch_t matches[1];
    if (regcomp( &hd_regex, "^@HD.*$", REG_EXTENDED|REG_NEWLINE ))
        abort();
    if (regexec( &hd_regex, *text_in_out, 1, &matches[0], 0 ) == 0) {
        size_t match_size = matches[0].rm_eo - matches[0].rm_so;
        memcpy(output_pointer, *text_in_out+matches[0].rm_so, match_size);
        output_pointer[match_size] = '\n';
        output_pointer += match_size + 1;
    }
    regfree(&hd_regex);

    // Read @SQ's and write
    if (regcomp( &sq_regex, "^@SQ.*$", REG_EXTENDED|REG_NEWLINE )) abort();
    char* sq_pointer = *text_in_out;
    while (*text_in_out+text_len > sq_pointer && regexec( &sq_regex, sq_pointer, 1, &matches[0], 0) == 0) {
        size_t match_size = matches[0].rm_eo - matches[0].rm_so;
        memcpy(output_pointer, sq_pointer+matches[0].rm_so, match_size);
        output_pointer[match_size] = '\n';
        output_pointer += match_size + 1;
        sq_pointer += matches[0].rm_eo + 1;
    }
    regfree(&sq_regex);

    // Read @RG's and write
    if (regcomp( &rg_regex, "^@RG.*$", REG_EXTENDED|REG_NEWLINE )) abort();
    char* rg_pointer = *text_in_out;
    while (*text_in_out+text_len > rg_pointer && regexec( &rg_regex, rg_pointer, 1, &matches[0], 0) == 0) {
        size_t match_size = matches[0].rm_eo - matches[0].rm_so;
        memcpy(output_pointer, rg_pointer+matches[0].rm_so, match_size);
        output_pointer[match_size] = '\n';
        output_pointer += match_size + 1;
        rg_pointer += matches[0].rm_eo + 1;
    }
    regfree(&rg_regex);

    // Read @PG's and write
    if (regcomp( &pg_regex, "^@PG.*$", REG_EXTENDED|REG_NEWLINE )) abort();
    char* pg_pointer = *text_in_out;
    while (*text_in_out+text_len > pg_pointer && regexec( &pg_regex, pg_pointer, 1, &matches[0], 0) == 0) {
        size_t match_size = matches[0].rm_eo - matches[0].rm_so;
        memcpy(output_pointer, pg_pointer+matches[0].rm_so, match_size);
        output_pointer[match_size] = '\n';
        output_pointer += match_size + 1;
        pg_pointer += matches[0].rm_eo + 1;
    }
    regfree(&pg_regex);

    // Read @CO's and write
    if (regcomp( &co_regex, "^@CO.*$", REG_EXTENDED|REG_NEWLINE )) abort();
    char* co_pointer = *text_in_out;
    while (*text_in_out+text_len > co_pointer && regexec( &co_regex, co_pointer, 1, &matches[0], 0) == 0) {
        size_t match_size = matches[0].rm_eo - matches[0].rm_so;
        memcpy(output_pointer, co_pointer+matches[0].rm_so, match_size);
        output_pointer[match_size] = '\n';
        output_pointer += match_size + 1;
        co_pointer += matches[0].rm_eo + 1;
    }
    regfree(&co_regex);

    // Read any other not HD,SQ,RG,PG,CO tags and write
    if (regcomp( &other_regex, "^@([^HSCPR]|H[^D]|S[^Q]|[PR][^G]|C[^O]).*$", REG_EXTENDED|REG_NEWLINE )) abort();
    char* other_pointer = *text_in_out;
    while (*text_in_out+text_len > other_pointer && regexec( &other_regex, other_pointer, 1, &matches[0], 0) == 0) {
        size_t match_size = matches[0].rm_eo - matches[0].rm_so;
        memcpy(output_pointer, other_pointer+matches[0].rm_so, match_size);
        output_pointer[match_size] = '\n';
        output_pointer += match_size + 1;
        other_pointer += matches[0].rm_eo + 1;
    }
    regfree(&other_regex);

    // Safety check, make sure we copied it all, if we didn't something is wrong with the header
    if ( output+text_len != output_pointer ) {
        fprintf(stderr, "[pretty_header] invalid header\n");
        exit(1);
    }
    free(*text_in_out);
    *text_in_out = output;
}

static void trans_tbl_init(bam_hdr_t* out, bam_hdr_t* translate, trans_tbl_t* tbl, bool merge_rg, bool merge_pg)
{
    tbl->n_targets = translate->n_targets;
    tbl->tid_trans = (int*)calloc(translate->n_targets, sizeof(int));
    tbl->rg_trans = kh_init(c2c);
    tbl->pg_trans = kh_init(c2c);
    if (!tbl->tid_trans || !tbl->rg_trans || !tbl->pg_trans) { perror("out of memory"); exit(-1); }

    int32_t out_len = out->l_text;
    while (out_len > 0 && out->text[out_len-1] == '\n') {--out_len; } // strip trailing \n's
    kstring_t out_text = { 0, 0, NULL };
    kputsn(out->text, out_len, &out_text);

    int i, min_tid = -1;
    tbl->lost_coord_sort = false;

    khash_t(c2i) *out_tid = kh_init(c2i);
    for (i = 0; i < out->n_targets; ++i) {
        int ret;
        khiter_t iter = kh_put(c2i, out_tid, out->target_name[i], &ret);
        if (ret <= 0) abort();
        kh_value(out_tid, iter) = i;
    }

    for (i = 0; i < translate->n_targets; ++i) {
        khiter_t iter = kh_get(c2i, out_tid, translate->target_name[i]);

        if (iter == kh_end(out_tid)) { // Append missing entries to out
            tbl->tid_trans[i] = out->n_targets++;
            out->target_name = (char**)realloc(out->target_name, sizeof(char*)*out->n_targets);
            out->target_name[out->n_targets-1] = strdup(translate->target_name[i]);
            out->target_len = (uint32_t*)realloc(out->target_len, sizeof(uint32_t)*out->n_targets);
            out->target_len[out->n_targets-1] = translate->target_len[i];
            // grep line with regex '^@SQ.*\tSN:%s(\t.*$|$)', translate->target_name[i]
            // from translate->text
            regex_t sq_id;
            regmatch_t* matches = (regmatch_t*)calloc(2, sizeof(regmatch_t));
            if (matches == NULL) { perror("out of memory"); exit(-1); }
            kstring_t seq_regex = { 0, 0, NULL };
            ksprintf(&seq_regex, "^@SQ.*\tSN:%s(\t.*$|$)", translate->target_name[i]);
            regcomp(&sq_id, seq_regex.s, REG_EXTENDED|REG_NEWLINE);
            free(seq_regex.s);
            if (regexec(&sq_id, translate->text, 1, matches, 0) != 0)
            {
                fprintf(stderr, "[trans_tbl_init] @SQ SN (%s) found in binary header but not text header.\n",translate->target_name[i]);
                exit(1);
            }
            regfree(&sq_id);

            // Produce our output line and append it to out_text
            kputc('\n', &out_text);
            kputsn(translate->text+matches[0].rm_so, matches[0].rm_eo-matches[0].rm_so, &out_text);

            free(matches);
        } else {
            tbl->tid_trans[i] = kh_value(out_tid, iter);
        }
        if (tbl->tid_trans[i] > min_tid) {
            min_tid = tbl->tid_trans[i];
        } else {
            tbl->lost_coord_sort = true;
        }
    }
    kh_destroy(c2i, out_tid);

    // grep @RG id's
    regex_t rg_id;
    regmatch_t* matches = (regmatch_t*)calloc(2, sizeof(regmatch_t));
    if (matches == NULL) { perror("out of memory"); exit(-1); }
    regcomp(&rg_id, "^@RG.*\tID:([!-)+-<>-~][ !-~]*)(\t.*$|$)", REG_EXTENDED|REG_NEWLINE);
    char* text = translate->text;
    klist_t(hdrln) *rg_list = kl_init(hdrln);
    while(1) { //   foreach rg id in translate's header
        if (regexec(&rg_id, text, 2, matches, 0) != 0) break;
        // matches[0] is the whole @RG line; matches[1] is the ID field value
        kstring_t match_id = { 0, 0, NULL };
        kputsn(text+matches[1].rm_so, matches[1].rm_eo-matches[1].rm_so, &match_id);

        // is our matched ID in our output list already
        regex_t rg_id_search;
        kstring_t rg_regex = { 0, 0, NULL };
        ksprintf(&rg_regex, "^@RG.*\tID:%s(\t.*$|$)", match_id.s);
        regcomp(&rg_id_search, rg_regex.s, REG_EXTENDED|REG_NEWLINE|REG_NOSUB);
        free(rg_regex.s);
        kstring_t transformed_id = { 0, 0, NULL };
        bool transformed_equals_match;
        if (regexec(&rg_id_search, out->text, 0, NULL, 0) != 0  || merge_rg) {
            // Not in there so can add it as 1-1 mapping
            kputs(match_id.s, &transformed_id);
            transformed_equals_match = true;
        } else {
            // It's in there so we need to transform it by appending random number to id
            ksprintf(&transformed_id, "%s-%0lX", match_id.s, lrand48());
            transformed_equals_match = false;
        }
        regfree(&rg_id_search);

        // Insert it into our translation map
        int in_there = 0;
        khiter_t iter = kh_put(c2c, tbl->rg_trans, ks_release(&match_id), &in_there);
        char *transformed_id_s = ks_release(&transformed_id);
        kh_value(tbl->rg_trans,iter) = transformed_id_s;
        // take matched line and replace ID with transformed_id
        kstring_t transformed_line = { 0, 0, NULL };
        if (transformed_equals_match) {
            kputsn(text+matches[0].rm_so, matches[0].rm_eo-matches[0].rm_so, &transformed_line);
        } else {
            kputsn(text+matches[0].rm_so, matches[1].rm_so-matches[0].rm_so, &transformed_line);
            kputs(transformed_id_s, &transformed_line);
            kputsn(text+matches[1].rm_eo, matches[0].rm_eo-matches[1].rm_eo, &transformed_line);
        }

        if (!(transformed_equals_match && merge_rg)) {
            // append line to linked list for PG processing
            char** ln = kl_pushp(hdrln, rg_list);
            *ln = ks_release(&transformed_line);  // Give away to linked list
        }
        else free(transformed_line.s);

        text += matches[0].rm_eo; // next!
    }
    regfree(&rg_id);

    // Do same for PG id's
    regex_t pg_id;
    regcomp(&pg_id, "^@PG.*\tID:([!-)+-<>-~][ !-~]*)(\t.*$|$)", REG_EXTENDED|REG_NEWLINE);
    text = translate->text;
    klist_t(hdrln) *pg_list = kl_init(hdrln);
    while(1) { //   foreach pg id in translate's header
        if (regexec(&pg_id, text, 2, matches, 0) != 0) break;
        kstring_t match_id = { 0, 0, NULL };
        kputsn(text+matches[1].rm_so, matches[1].rm_eo-matches[1].rm_so, &match_id);

        // is our matched ID in our output list already
        regex_t pg_id_search;
        kstring_t pg_regex = { 0, 0, NULL };
        ksprintf(&pg_regex, "^@PG.*\tID:%s(\t.*$|$)", match_id.s);
        regcomp(&pg_id_search, pg_regex.s, REG_EXTENDED|REG_NEWLINE|REG_NOSUB);
        free(pg_regex.s);
        kstring_t transformed_id = { 0, 0, NULL };
        bool transformed_equals_match;
        if (regexec(&pg_id_search, out->text, 0, NULL, 0) != 0 || merge_pg) {
            // Not in there so can add it as 1-1 mapping
            kputs(match_id.s, &transformed_id);
            transformed_equals_match = true;
        } else {
            // It's in there so we need to transform it by appending random number to id
            ksprintf(&transformed_id, "%s-%0lX", match_id.s, lrand48());
            transformed_equals_match = false;
        }
        regfree(&pg_id_search);

        // Insert it into our translation map
        int in_there = 0;
        khiter_t iter = kh_put(c2c, tbl->pg_trans, ks_release(&match_id), &in_there);
        char *transformed_id_s = ks_release(&transformed_id);
        kh_value(tbl->pg_trans,iter) = transformed_id_s;
        // take matched line and replace ID with transformed_id
        kstring_t transformed_line = { 0, 0, NULL };
        if (transformed_equals_match) {
            kputsn(text+matches[0].rm_so, matches[0].rm_eo-matches[0].rm_so, &transformed_line);
        } else {
            kputsn(text+matches[0].rm_so, matches[1].rm_so-matches[0].rm_so, &transformed_line);
            kputs(transformed_id_s, &transformed_line);
            kputsn(text+matches[1].rm_eo, matches[0].rm_eo-matches[1].rm_eo, &transformed_line);
        }

        if (!(transformed_equals_match && merge_pg)) {
            // append line to linked list for PP processing
            char** ln = kl_pushp(hdrln, pg_list);
            *ln = ks_release(&transformed_line);  // Give away to linked list
        }
        else free(transformed_line.s);
        text += matches[0].rm_eo; // next!
    }
    regfree(&pg_id);
    // need to translate PP's on the fly in second pass because they may not be in correct order and need complete tbl->pg_trans to do this
    // for each line {
    // with ID replaced with tranformed_id and PP's transformed using the translation table
    // }
    regex_t pg_pp;
    regcomp(&pg_pp, "^@PG.*\tPP:([!-)+-<>-~][!-~]*)(\t.*$|$)", REG_EXTENDED|REG_NEWLINE);
    kliter_t(hdrln) *iter = kl_begin(pg_list);
    while (iter != kl_end(pg_list)) {
        char* data = kl_val(iter);

        kstring_t transformed_line = { 0, 0, NULL };
        // Find PP tag
        if (regexec(&pg_pp, data, 2, matches, 0) == 0) {
            // Lookup in hash table
            kstring_t pp_id = { 0, 0, NULL };
            kputsn(data+matches[1].rm_so, matches[1].rm_eo-matches[1].rm_so, &pp_id);

            khiter_t k = kh_get(c2c, tbl->pg_trans, pp_id.s);
            free(pp_id.s);
            char* transformed_id = kh_value(tbl->pg_trans,k);
            // Replace
            kputsn(data, matches[1].rm_so-matches[0].rm_so, &transformed_line);
            kputs(transformed_id, &transformed_line);
            kputsn(data+matches[1].rm_eo, matches[0].rm_eo-matches[1].rm_eo, &transformed_line);
        } else { kputs(data, &transformed_line); }
        // Produce our output line and append it to out_text
        kputc('\n', &out_text);
        kputsn(transformed_line.s, transformed_line.l, &out_text);

        free(transformed_line.s);
        free(data);
        iter = kl_next(iter);
    }
    regfree(&pg_pp);

    // Need to also translate @RG PG's on the fly too
    regex_t rg_pg;
    regcomp(&rg_pg, "^@RG.*\tPG:([!-)+-<>-~][!-~]*)(\t.*$|$)", REG_EXTENDED|REG_NEWLINE);
    kliter_t(hdrln) *rg_iter = kl_begin(rg_list);
    while (rg_iter != kl_end(rg_list)) {
        char* data = kl_val(rg_iter);

        kstring_t transformed_line = { 0, 0, NULL };
        // Find PG tag
        if (regexec(&rg_pg, data, 2, matches, 0) == 0) {
            // Lookup in hash table
            kstring_t pg_id = { 0, 0, NULL };
            kputsn(data+matches[1].rm_so, matches[1].rm_eo-matches[1].rm_so, &pg_id);

            khiter_t k = kh_get(c2c, tbl->pg_trans, pg_id.s);
            free(pg_id.s);
            char* transformed_id = kh_value(tbl->pg_trans,k);
            // Replace
            kputsn(data, matches[1].rm_so-matches[0].rm_so, &transformed_line);
            kputs(transformed_id, &transformed_line);
            kputsn(data+matches[1].rm_eo, matches[0].rm_eo-matches[1].rm_eo, &transformed_line);
        } else { kputs(data, &transformed_line); }
        // Produce our output line and append it to out_text
        kputc('\n', &out_text);
        kputsn(transformed_line.s, transformed_line.l, &out_text);

        free(transformed_line.s);
        free(data);
        rg_iter = kl_next(rg_iter);
    }

    regfree(&rg_pg);
    kl_destroy(hdrln,pg_list);
    kl_destroy(hdrln,rg_list);
    free(matches);

    // Add trailing \n and write back to header
    free(out->text);
    kputc('\n', &out_text);
    out->l_text = out_text.l;
    out->text = ks_release(&out_text);
}

static void bam_translate(bam1_t* b, trans_tbl_t* tbl)
{
    // Update target id if not unmapped tid
    if ( b->core.tid >= 0 ) { b->core.tid = tbl->tid_trans[b->core.tid]; }
    if ( b->core.mtid >= 0 ) { b->core.mtid = tbl->tid_trans[b->core.mtid]; }

    // If we have a RG update it
    uint8_t *rg = bam_aux_get(b, "RG");
    if (rg) {
        char* decoded_rg = bam_aux2Z(rg);
        khiter_t k = kh_get(c2c, tbl->rg_trans, decoded_rg);
        if (k != kh_end(tbl->rg_trans)) {
            char* translate_rg = kh_value(tbl->rg_trans,k);
            bam_aux_del(b, rg);
            bam_aux_append(b, "RG", 'Z', strlen(translate_rg) + 1, (uint8_t*)translate_rg);
        } else {
            fprintf(stderr, "[bam_translate] RG tag \"%s\" on read \"%s\" encountered with no corresponding entry in header, tag lost\n",decoded_rg, bam_get_qname(b));
            bam_aux_del(b, rg);
        }
    }

    // If we have a PG update it
    uint8_t *pg = bam_aux_get(b, "PG");
    if (pg) {
        char* decoded_pg = bam_aux2Z(pg);
        khiter_t k = kh_get(c2c, tbl->pg_trans, decoded_pg);
        if (k != kh_end(tbl->pg_trans)) {
            char* translate_pg = kh_value(tbl->pg_trans,k);
            bam_aux_del(b, pg);
            bam_aux_append(b, "PG", 'Z', strlen(translate_pg) + 1, (uint8_t*)translate_pg);
        } else {
            fprintf(stderr, "[bam_translate] PG tag \"%s\" on read \"%s\" encountered with no corresponding entry in header, tag lost\n",decoded_pg, bam_get_qname(b));
            bam_aux_del(b, pg);
        }
    }
}

int* rtrans_build(int n, int n_targets, trans_tbl_t* translation_tbl)
{
    // Create reverse translation table for tids
    int* rtrans = (int*)malloc(sizeof(int32_t)*n*n_targets);
    const int32_t NOTID = INT32_MIN;
    memset_pattern4((void*)rtrans, &NOTID, sizeof(int32_t)*n*n_targets);
    int i;
    for (i = 0; i < n; ++i) {
        int j;
        for (j = 0; j < (translation_tbl+i)->n_targets; ++j) {
            if ((translation_tbl+i)->tid_trans[j] != -1) {
                rtrans[i*n_targets + (translation_tbl+i)->tid_trans[j]] = j;
            }
        }
    }

    return rtrans;
}

#define MERGE_RG          1 // Attach RG tag based on filename
#define MERGE_UNCOMP      2 // Generate uncompressed BAM
#define MERGE_LEVEL1      4 // Compress the BAM at level 1 (fast) mode
#define MERGE_FORCE       8 // Overwrite output BAM if it exists
#define MERGE_COMBINE_RG 16 // Combine RG tags frather than redefining them
#define MERGE_COMBINE_PG 32 // Combine PG tags frather than redefining them

/*
 * How merging is handled
 *
 * If a hheader is defined use we will use that as our output header
 * otherwise we use the first header from the first input file.
 *
 * Now go through each file and create a translation table for that file for:
 * -RG
 * -tid
 * -PG tags
 *
 * Then whenever we read a record from a bam we translate that read before
 * stashing it in the hash.
 *
 * In the actual merge, a read is read from each input file, translated and
 * stashed in the hash. This assumes that all input files are sorted in the
 * same way.  Next we just extract the next position ordered read from the
 * hash, and replace it if there are still reads left in it's source input
 * file. Finally we write our chosen read it to the output file.
 */

/*!
  @abstract    Merge multiple sorted BAM.
  @param  is_by_qname whether to sort by query name
  @param  out         output BAM file name
  @param  mode        sam_open() mode to be used to create the final output file
                      (overrides level settings from UNCOMP and LEVEL1 flags)
  @param  headers     name of SAM file from which to copy '@' header lines,
                      or NULL to copy them from the first file to be merged
  @param  n           number of files to be merged
  @param  fn          names of files to be merged
  @param  flag        flags that control how the merge is undertaken
  @param  reg         region to merge
  @param  n_threads   number of threads to use (passed to htslib)
  @discussion Padding information may NOT correctly maintained. This
  function is NOT thread safe.
 */
int bam_merge_core2(int by_qname, const char *out, const char *mode, const char *headers, int n, char * const *fn, int flag, const char *reg, int n_threads)
{
    samFile *fpout, **fp;
    heap1_t *heap;
    bam_hdr_t *hout = NULL;
    int i, j, *RG_len = NULL;
    uint64_t idx = 0;
    char **RG = NULL;
    hts_itr_t **iter = NULL;
    bam_hdr_t **hdr = NULL;
    trans_tbl_t *translation_tbl = NULL;

    // Is there a specified pre-prepared header to use for output?
    if (headers) {
        samFile* fpheaders = sam_open(headers, "r");
        if (fpheaders == NULL) {
            const char *message = strerror(errno);
            fprintf(stderr, "[bam_merge_core] cannot open '%s': %s\n", headers, message);
            return -1;
        }
        hout = sam_hdr_read(fpheaders);
        sam_close(fpheaders);
    }

    g_is_by_qname = by_qname;
    fp = (samFile**)calloc(n, sizeof(samFile*));
    heap = (heap1_t*)calloc(n, sizeof(heap1_t));
    iter = (hts_itr_t**)calloc(n, sizeof(hts_itr_t*));
    hdr = (bam_hdr_t**)calloc(n, sizeof(bam_hdr_t*));
    translation_tbl = (trans_tbl_t*)calloc(n, sizeof(trans_tbl_t));
    // prepare RG tag from file names
    if (flag & MERGE_RG) {
        RG = (char**)calloc(n, sizeof(char*));
        RG_len = (int*)calloc(n, sizeof(int));
        for (i = 0; i != n; ++i) {
            int l = strlen(fn[i]);
            const char *s = fn[i];
            if (l > 4 && strcmp(s + l - 4, ".bam") == 0) l -= 4;
            for (j = l - 1; j >= 0; --j) if (s[j] == '/') break;
            ++j; l -= j;
            RG[i] = (char*)calloc(l + 1, 1);
            RG_len[i] = l;
            strncpy(RG[i], s + j, l);
        }
    }
    // open and read the header from each file
    for (i = 0; i < n; ++i) {
        bam_hdr_t *hin;
        fp[i] = sam_open(fn[i], "r");
        if (fp[i] == NULL) {
            int j;
            fprintf(stderr, "[bam_merge_core] fail to open file %s\n", fn[i]);
            for (j = 0; j < i; ++j) sam_close(fp[j]);
            free(fp); free(heap);
            // FIXME: possible memory leak
            return -1;
        }
        hin = sam_hdr_read(fp[i]);
        if (hout)
            trans_tbl_init(hout, hin, translation_tbl+i, flag & MERGE_COMBINE_RG, flag & MERGE_COMBINE_PG);
        else {
            // As yet, no headers to merge into...
            hout = bam_hdr_dup(hin);
            // ...so no need to translate header into itself
            trans_tbl_init(hout, hin, translation_tbl+i, true, true);
        }

        // TODO sam_itr_next() doesn't yet work for SAM files,
        // so for those keep the headers around for use with sam_read1()
        if (hts_get_format(fp[i])->format == sam) hdr[i] = hin;
        else { bam_hdr_destroy(hin); hdr[i] = NULL; }

        if ((translation_tbl+i)->lost_coord_sort && !by_qname) {
            fprintf(stderr, "[bam_merge_core] Order of targets in file %s caused coordinate sort to be lost\n", fn[i]);
        }
    }

    // Transform the header into standard form
    pretty_header(&hout->text,hout->l_text);

    // If we're only merging a specified region move our iters to start at that point
    if (reg) {
        int* rtrans = rtrans_build(n, hout->n_targets, translation_tbl);

        int tid, beg, end;
        const char *name_lim = hts_parse_reg(reg, &beg, &end);
        char *name = malloc(name_lim - reg + 1);
        memcpy(name, reg, name_lim - reg);
        name[name_lim - reg] = '\0';
        tid = bam_name2id(hout, name);
        free(name);
        if (tid < 0) {
            fprintf(stderr, "[%s] Malformated region string or undefined reference name\n", __func__);
            return -1;
        }
        for (i = 0; i < n; ++i) {
            hts_idx_t *idx = sam_index_load(fp[i], fn[i]);
            // (rtrans[i*n+tid]) Look up what hout tid translates to in input tid space
            int mapped_tid = rtrans[i*hout->n_targets+tid];
            if (mapped_tid != INT32_MIN) {
                iter[i] = sam_itr_queryi(idx, mapped_tid, beg, end);
            } else {
                iter[i] = sam_itr_queryi(idx, HTS_IDX_NONE, 0, 0);
            }
            hts_idx_destroy(idx);
            if (iter[i] == NULL) break;
        }
        free(rtrans);
    } else {
        for (i = 0; i < n; ++i) {
            if (hdr[i] == NULL) {
                iter[i] = sam_itr_queryi(NULL, HTS_IDX_REST, 0, 0);
                if (iter[i] == NULL) break;
            }
            else iter[i] = NULL;
        }
    }

    if (i < n) {
        fprintf(stderr, "[%s] Memory allocation failed\n", __func__);
        return -1;
    }

    // Load the first read from each file into the heap
    for (i = 0; i < n; ++i) {
        heap1_t *h = heap + i;
        h->i = i;
        h->b = bam_init1();
        if ((iter[i]? sam_itr_next(fp[i], iter[i], h->b) : sam_read1(fp[i], hdr[i], h->b)) >= 0) {
            bam_translate(h->b, translation_tbl + i);
            h->pos = ((uint64_t)h->b->core.tid<<32) | (uint32_t)((int32_t)h->b->core.pos+1)<<1 | bam_is_rev(h->b);
            h->idx = idx++;
        }
        else {
            h->pos = HEAP_EMPTY;
            bam_destroy1(h->b);
            h->b = NULL;
        }
    }

    // Open output file and write header
    if ((fpout = sam_open(out, mode)) == 0) {
        fprintf(stderr, "[%s] fail to create the output file.\n", __func__);
        return -1;
    }
    sam_hdr_write(fpout, hout);
    if (!(flag & MERGE_UNCOMP)) hts_set_threads(fpout, n_threads);

    // Begin the actual merge
    ks_heapmake(heap, n, heap);
    while (heap->pos != HEAP_EMPTY) {
        bam1_t *b = heap->b;
        if (flag & MERGE_RG) {
            uint8_t *rg = bam_aux_get(b, "RG");
            if (rg) bam_aux_del(b, rg);
            bam_aux_append(b, "RG", 'Z', RG_len[heap->i] + 1, (uint8_t*)RG[heap->i]);
        }
        sam_write1(fpout, hout, b);
        if ((j = (iter[heap->i]? sam_itr_next(fp[heap->i], iter[heap->i], b) : sam_read1(fp[heap->i], hdr[heap->i], b))) >= 0) {
            bam_translate(b, translation_tbl + heap->i);
            heap->pos = ((uint64_t)b->core.tid<<32) | (uint32_t)((int)b->core.pos+1)<<1 | bam_is_rev(b);
            heap->idx = idx++;
        } else if (j == -1) {
            heap->pos = HEAP_EMPTY;
            bam_destroy1(heap->b);
            heap->b = NULL;
        } else fprintf(stderr, "[bam_merge_core] '%s' is truncated. Continue anyway.\n", fn[heap->i]);
        ks_heapadjust(heap, 0, n, heap);
    }

    // Clean up and close
    if (flag & MERGE_RG) {
        for (i = 0; i != n; ++i) free(RG[i]);
        free(RG); free(RG_len);
    }
    for (i = 0; i < n; ++i) {
        trans_tbl_destroy(translation_tbl + i);
        hts_itr_destroy(iter[i]);
        bam_hdr_destroy(hdr[i]);
        sam_close(fp[i]);
    }
    bam_hdr_destroy(hout);
    sam_close(fpout);
    free(translation_tbl); free(fp); free(heap); free(iter); free(hdr);
    return 0;
}

int bam_merge_core(int by_qname, const char *out, const char *headers, int n, char * const *fn, int flag, const char *reg)
{
    char mode[12];
    strcpy(mode, "wb");
    if (flag & MERGE_UNCOMP) strcat(mode, "0");
    else if (flag & MERGE_LEVEL1) strcat(mode, "1");
    return bam_merge_core2(by_qname, out, mode, headers, n, fn, flag, reg, 0);
}

static void merge_usage(FILE *to)
{
    fprintf(to, "Usage:   samtools merge [-nurlf] [-h inh.sam] [-b <bamlist.fofn>] <out.bam> <in1.bam> <in2.bam> [<in3.bam> ... <inN.bam>]\n\n");
    fprintf(to, "Options: -n       sort by read names\n");
    fprintf(to, "         -r       attach RG tag (inferred from file names)\n");
    fprintf(to, "         -u       uncompressed BAM output\n");
    fprintf(to, "         -f       overwrite the output BAM if exist\n");
    fprintf(to, "         -1       compress level 1\n");
    fprintf(to, "         -l INT   compression level, from 0 to 9 [-1]\n");
    fprintf(to, "         -@ INT   number of BAM compression threads [0]\n");
    fprintf(to, "         -R STR   merge file in the specified region STR [all]\n");
    fprintf(to, "         -h FILE  copy the header in FILE to <out.bam> [in1.bam]\n");
    fprintf(to, "         -c       combine RG tags with colliding IDs rather than amending them\n");
    fprintf(to, "         -p       combine PG tags with colliding IDs rather than amending them\n");
    fprintf(to, "         -s VALUE override random seed\n");
    fprintf(to, "         -b FILE  list of input BAM filenames, one per line [null]\n\n");
}

int bam_merge(int argc, char *argv[])
{
<<<<<<< HEAD
	int c, is_by_qname = 0, flag = 0, ret = 0, n_threads = 0, level = -1;
	char *fn_headers = NULL, *reg = 0;

	while ((c = getopt(argc, argv, "h:nru1R:fp:l:")) >= 0) {
		switch (c) {
		case 'r': flag |= MERGE_RG; break;
		case 'f': flag |= MERGE_FORCE; break;
		case 'h': fn_headers = strdup(optarg); break;
		case 'n': is_by_qname = 1; break;
		case '1': flag |= MERGE_LEVEL1; break;
		case 'u': flag |= MERGE_UNCOMP; break;
		case 'R': reg = strdup(optarg); break;
		case 'l': level = atoi(optarg); break;
		case 'p': n_threads = atoi(optarg); break;
		}
	}
	if (optind + 2 >= argc) {
		fprintf(stderr, "\n");
		fprintf(stderr, "Usage:   samtools merge [-nr] [-h inh.sam] <out.bam> <in1.bam> <in2.bam> [...]\n\n");
		fprintf(stderr, "Options: -n       sort by read names\n");
		fprintf(stderr, "         -r       attach RG tag (inferred from file names)\n");
		fprintf(stderr, "         -u       uncompressed BAM output\n");
		fprintf(stderr, "         -f       overwrite the output BAM if exist\n");
		fprintf(stderr, "         -1       compress level 1\n");
		fprintf(stderr, "         -l INT   compression level, from 0 to 9 [-1]\n");
		fprintf(stderr, "         -p INT   number of BAM compression threads [0]\n");
		fprintf(stderr, "         -R STR   merge file in the specified region STR [all]\n");
		fprintf(stderr, "         -h FILE  copy the header in FILE to <out.bam> [in1.bam]\n\n");
		fprintf(stderr, "Note: Samtools' merge does not reconstruct the @RG dictionary in the header. Users\n");
		fprintf(stderr, "      must provide the correct header with -h, or uses Picard which properly maintains\n");
		fprintf(stderr, "      the header dictionary in merging.\n\n");
		return 1;
	}
	if (!(flag & MERGE_FORCE) && strcmp(argv[optind], "-")) {
		FILE *fp = fopen(argv[optind], "rb");
		if (fp != NULL) {
			fclose(fp);
			fprintf(stderr, "[%s] File '%s' exists. Please apply '-f' to overwrite. Abort.\n", __func__, argv[optind]);
			return 1;
		}
	}
	if (bam_merge_core2(is_by_qname, argv[optind], fn_headers, argc - optind - 1, argv + optind + 1, flag, reg, n_threads, level) < 0) ret = 1;
	free(reg);
	free(fn_headers);
	return ret;
=======
    int c, is_by_qname = 0, flag = 0, ret = 0, n_threads = 0, level = -1;
    char *fn_headers = NULL, *reg = NULL, mode[12];
    long random_seed = (long)time(NULL);
    char** fn = NULL;
    int fn_size = 0;

    if (argc == 1) {
        merge_usage(stdout);
        return 0;
    }

    while ((c = getopt(argc, argv, "h:nru1R:f@:l:cps:b:")) >= 0) {
        switch (c) {
        case 'r': flag |= MERGE_RG; break;
        case 'f': flag |= MERGE_FORCE; break;
        case 'h': fn_headers = strdup(optarg); break;
        case 'n': is_by_qname = 1; break;
        case '1': flag |= MERGE_LEVEL1; level = 1; break;
        case 'u': flag |= MERGE_UNCOMP; level = 0; break;
        case 'R': reg = strdup(optarg); break;
        case 'l': level = atoi(optarg); break;
        case '@': n_threads = atoi(optarg); break;
        case 'c': flag |= MERGE_COMBINE_RG; break;
        case 'p': flag |= MERGE_COMBINE_PG; break;
        case 's': random_seed = atol(optarg); break;
        case 'b': {
            // load the list of files to read
            int nfiles;
            char **fn_read = hts_readlines(optarg, &nfiles);
            if (fn_read) {
                // Append to end of array
                fn = realloc(fn, (fn_size+nfiles) * sizeof(char*));
                if (fn == NULL) { ret = 1; goto end; }
                memcpy(fn+fn_size, fn_read, nfiles * sizeof(char*));
                fn_size += nfiles;
            }
            else {
                fprintf(stderr, "[%s] Invalid file list \"%s\"\n", __func__, optarg);
                ret = 1;
            }
            break;
        }
        }
    }
    if ( argc - optind < 1 ) {
        fprintf(stderr, "You must at least specify the output file.\n");
        merge_usage(stderr);
        return 1;
    }

    srand48(random_seed);
    if (!(flag & MERGE_FORCE) && strcmp(argv[optind], "-")) {
        FILE *fp = fopen(argv[optind], "rb");
        if (fp != NULL) {
            fclose(fp);
            fprintf(stderr, "[%s] File '%s' exists. Please apply '-f' to overwrite. Abort.\n", __func__, argv[optind]);
            return 1;
        }
    }

    int nargcfiles = argc - (optind+1);
    if (nargcfiles > 0) {
        // Add argc files to end of array
        fn = realloc(fn, (fn_size+nargcfiles) * sizeof(char*));
        if (fn == NULL) { ret = 1; goto end; }
        memcpy(fn+fn_size, argv + (optind+1), nargcfiles * sizeof(char*));
    }
    if (fn_size+nargcfiles < 2) {
        fprintf(stderr, "You must specify at least 2 input files.\n");
        merge_usage(stderr);
        return 1;
    }
    strcpy(mode, "wb");
    if (level >= 0) sprintf(strchr(mode, '\0'), "%d", level < 9? level : 9);
    if (bam_merge_core2(is_by_qname, argv[optind], mode, fn_headers, fn_size+nargcfiles, fn, flag, reg, n_threads) < 0) ret = 1;
end:
    if (fn_size > 0) {
        int i;
        for (i=0; i<fn_size; i++) free(fn[i]);
        free(fn);
    }
    free(reg);
    free(fn_headers);
    return ret;
>>>>>>> 255f97da
}

/***************
 * BAM sorting *
 ***************/

#include <pthread.h>

typedef bam1_t *bam1_p;

static int change_SO(bam_hdr_t *h, const char *so)
{
    char *p, *q, *beg = NULL, *end = NULL, *newtext;
    if (h->l_text > 3) {
        if (strncmp(h->text, "@HD", 3) == 0) {
            if ((p = strchr(h->text, '\n')) == 0) return -1;
            *p = '\0';
            if ((q = strstr(h->text, "\tSO:")) != 0) {
                *p = '\n'; // change back
                if (strncmp(q + 4, so, p - q - 4) != 0) {
                    beg = q;
                    for (q += 4; *q != '\n' && *q != '\t'; ++q);
                    end = q;
                } else return 0; // no need to change
            } else beg = end = p, *p = '\n';
        }
    }
    if (beg == NULL) { // no @HD
        h->l_text += strlen(so) + 15;
        newtext = (char*)malloc(h->l_text + 1);
        sprintf(newtext, "@HD\tVN:1.3\tSO:%s\n", so);
        strcat(newtext, h->text);
    } else { // has @HD but different or no SO
        h->l_text = (beg - h->text) + (4 + strlen(so)) + (h->text + h->l_text - end);
        newtext = (char*)malloc(h->l_text + 1);
        strncpy(newtext, h->text, beg - h->text);
        sprintf(newtext + (beg - h->text), "\tSO:%s", so);
        strcat(newtext, end);
    }
    free(h->text);
    h->text = newtext;
    return 0;
}

// Function to compare reads and determine which one is < the other
static inline int bam1_lt(const bam1_p a, const bam1_p b)
{
    if (g_is_by_qname) {
        int t = strnum_cmp(bam_get_qname(a), bam_get_qname(b));
        return (t < 0 || (t == 0 && (a->core.flag&0xc0) < (b->core.flag&0xc0)));
    } else return (((uint64_t)a->core.tid<<32|(a->core.pos+1)<<1|bam_is_rev(a)) < ((uint64_t)b->core.tid<<32|(b->core.pos+1)<<1|bam_is_rev(b)));
}
KSORT_INIT(sort, bam1_p, bam1_lt)

typedef struct {
    size_t buf_len;
    const char *prefix;
    bam1_p *buf;
    const bam_hdr_t *h;
    int index;
} worker_t;

static void write_buffer(const char *fn, const char *mode, size_t l, bam1_p *buf, const bam_hdr_t *h, int n_threads)
{
    size_t i;
    samFile* fp;
    fp = sam_open(fn, mode);
    if (fp == NULL) return;
    sam_hdr_write(fp, h);
    if (n_threads > 1) hts_set_threads(fp, n_threads);
    for (i = 0; i < l; ++i)
        sam_write1(fp, h, buf[i]);
    sam_close(fp);
}

static void *worker(void *data)
{
    worker_t *w = (worker_t*)data;
    char *name;
    ks_mergesort(sort, w->buf_len, w->buf, 0);
    name = (char*)calloc(strlen(w->prefix) + 20, 1);
    sprintf(name, "%s.%.4d.bam", w->prefix, w->index);
    write_buffer(name, "wb1", w->buf_len, w->buf, w->h, 0);
    free(name);
    return 0;
}

static int sort_blocks(int n_files, size_t k, bam1_p *buf, const char *prefix, const bam_hdr_t *h, int n_threads)
{
    int i;
    size_t rest;
    bam1_p *b;
    pthread_t *tid;
    pthread_attr_t attr;
    worker_t *w;

    if (n_threads < 1) n_threads = 1;
    if (k < n_threads * 64) n_threads = 1; // use a single thread if we only sort a small batch of records
    pthread_attr_init(&attr);
    pthread_attr_setdetachstate(&attr, PTHREAD_CREATE_JOINABLE);
    w = (worker_t*)calloc(n_threads, sizeof(worker_t));
    tid = (pthread_t*)calloc(n_threads, sizeof(pthread_t));
    b = buf; rest = k;
    for (i = 0; i < n_threads; ++i) {
        w[i].buf_len = rest / (n_threads - i);
        w[i].buf = b;
        w[i].prefix = prefix;
        w[i].h = h;
        w[i].index = n_files + i;
        b += w[i].buf_len; rest -= w[i].buf_len;
        pthread_create(&tid[i], &attr, worker, &w[i]);
    }
    for (i = 0; i < n_threads; ++i) pthread_join(tid[i], 0);
    free(tid); free(w);
    return n_files + n_threads;
}

/*!
  @abstract Sort an unsorted BAM file based on the chromosome order
  and the leftmost position of an alignment

  @param  is_by_qname whether to sort by query name
  @param  fn       name of the file to be sorted
  @param  prefix   prefix of the temporary files (prefix.NNNN.bam are written)
  @param  fnout    name of the final output file to be written
  @param  modeout  sam_open() mode to be used to create the final output file
  @param  max_mem  approxiate maximum memory (very inaccurate)
  @return 0 for successful sorting, negative on errors

  @discussion It may create multiple temporary subalignment files
  and then merge them by calling bam_merge_core(). This function is
  NOT thread safe.
 */
int bam_sort_core_ext(int is_by_qname, const char *fn, const char *prefix, const char *fnout, const char *modeout, size_t _max_mem, int n_threads)
{
    int ret, i, n_files = 0;
    size_t mem, max_k, k, max_mem;
    bam_hdr_t *header;
    samFile *fp;
    bam1_t *b, **buf;

    if (n_threads < 2) n_threads = 1;
    g_is_by_qname = is_by_qname;
    max_k = k = 0; mem = 0;
    max_mem = _max_mem * n_threads;
    buf = NULL;
    fp = sam_open(fn, "r");
    if (fp == NULL) {
        fprintf(stderr, "[bam_sort_core] fail to open file %s\n", fn);
        return -1;
    }
    header = sam_hdr_read(fp);
    if (is_by_qname) change_SO(header, "queryname");
    else change_SO(header, "coordinate");
    // write sub files
    for (;;) {
        if (k == max_k) {
            size_t kk, old_max = max_k;
            max_k = max_k? max_k<<1 : 0x10000;
            buf = (bam1_t**)realloc(buf, max_k * sizeof(bam1_t*));
            for (kk = old_max; kk < max_k; ++kk) buf[kk] = NULL;
        }
        if (buf[k] == NULL) buf[k] = bam_init1();
        b = buf[k];
        if ((ret = sam_read1(fp, header, b)) < 0) break;
        if (b->l_data < b->m_data>>2) { // shrink
            b->m_data = b->l_data;
            kroundup32(b->m_data);
            b->data = (uint8_t*)realloc(b->data, b->m_data);
        }
        mem += sizeof(bam1_t) + b->m_data + sizeof(void*) + sizeof(void*); // two sizeof(void*) for the data allocated to pointer arrays
        ++k;
        if (mem >= max_mem) {
            n_files = sort_blocks(n_files, k, buf, prefix, header, n_threads);
            mem = k = 0;
        }
    }
    if (ret != -1)
        fprintf(stderr, "[bam_sort_core] truncated file. Continue anyway.\n");
    // write the final output
    if (n_files == 0) { // a single block
        ks_mergesort(sort, k, buf, 0);
        write_buffer(fnout, modeout, k, buf, header, n_threads);
    } else { // then merge
        char **fns;
        n_files = sort_blocks(n_files, k, buf, prefix, header, n_threads);
        fprintf(stderr, "[bam_sort_core] merging from %d files...\n", n_files);
        fns = (char**)calloc(n_files, sizeof(char*));
        for (i = 0; i < n_files; ++i) {
            fns[i] = (char*)calloc(strlen(prefix) + 20, 1);
            sprintf(fns[i], "%s.%.4d.bam", prefix, i);
        }
        if (bam_merge_core2(is_by_qname, fnout, modeout, NULL, n_files, fns, MERGE_COMBINE_RG|MERGE_COMBINE_PG, NULL, n_threads) < 0) {
            // Propagate bam_merge_core2() failure; it has already emitted a
            // message explaining the failure, so no further message is needed.
            return -1;
        }
        for (i = 0; i < n_files; ++i) {
            unlink(fns[i]);
            free(fns[i]);
        }
        free(fns);
    }
    // free
    for (k = 0; k < max_k; ++k) bam_destroy1(buf[k]);
    free(buf);
    bam_hdr_destroy(header);
    sam_close(fp);
    return 0;
}

int bam_sort_core(int is_by_qname, const char *fn, const char *prefix, size_t max_mem)
{
    int ret;
    char *fnout = calloc(strlen(prefix) + 4 + 1, 1);
    sprintf(fnout, "%s.bam", prefix);
    ret = bam_sort_core_ext(is_by_qname, fn, prefix, fnout, "wb", max_mem, 0);
    free(fnout);
    return ret;
}

static int sort_usage(FILE *fp, int status)
{
    fprintf(fp,
"Usage: samtools sort [options...] [in.bam]\n"
"Options:\n"
"  -l INT     Set compression level, from 0 (uncompressed) to 9 (best)\n"
"  -m INT     Set maximum memory per thread; suffix K/M/G recognized [768M]\n"
"  -n         Sort by read name\n"
"  -o FILE    Write final output to FILE rather than standard output\n"
"  -O FORMAT  Write output as FORMAT ('sam'/'bam'/'cram')   (either -O or\n"
"  -T PREFIX  Write temporary files to PREFIX.nnnn.bam       -T is required)\n"
"  -@ INT     Set number of sorting and compression threads [1]\n"
"\n"
"Legacy usage: samtools sort [options...] <in.bam> <out.prefix>\n"
"Options:\n"
"  -f         Use <out.prefix> as full final filename rather than prefix\n"
"  -o         Write final output to stdout rather than <out.prefix>.bam\n"
"  -l,m,n,@   Similar to corresponding options above\n");
    return status;
}

int bam_sort(int argc, char *argv[])
{
<<<<<<< HEAD
	size_t max_mem = 768<<20; // 512MB
	int c, is_by_qname = 0, is_stdout = 0, n_threads = 0, level = -1;
	while ((c = getopt(argc, argv, "nom:p:l:")) >= 0) {
		switch (c) {
		case 'o': is_stdout = 1; break;
		case 'n': is_by_qname = 1; break;
		case 'm': {
				char *q;
				max_mem = strtol(optarg, &q, 0);
				if (*q == 'k' || *q == 'K') max_mem <<= 10;
				else if (*q == 'm' || *q == 'M') max_mem <<= 20;
				else if (*q == 'g' || *q == 'G') max_mem <<= 30;
				break;
			}
		case 'p': n_threads = atoi(optarg); break;
		case 'l': level = atoi(optarg); break;
		}
	}
	if (optind + 2 > argc) {
		fprintf(stderr, "\n");
		fprintf(stderr, "Usage:   samtools sort [options] <in.bam> <out.prefix>\n\n");
		fprintf(stderr, "Options: -n        sort by read name\n");
		fprintf(stderr, "         -o        final output to stdout\n");
		fprintf(stderr, "         -l INT    compression level, from 0 to 9 [-1]\n");
		fprintf(stderr, "         -p INT    number of sorting and compression threads [1]\n");
		fprintf(stderr, "         -m INT    max memory per thread; suffix K/M/G recognized [768M]\n");
		fprintf(stderr, "\n");
		return 1;
	}
	bam_sort_core_ext(is_by_qname, argv[optind], argv[optind+1], max_mem, is_stdout, n_threads, level);
	return 0;
=======
    size_t max_mem = 768<<20; // 512MB
    int c, i, modern, nargs, is_by_qname = 0, is_stdout = 0, ret = EXIT_SUCCESS, n_threads = 0, level = -1, full_path = 0;
    char *fnout = "-", *fmtout = NULL, modeout[12], *tmpprefix = NULL;
    kstring_t fnout_buffer = { 0, 0, NULL };

    modern = 0;
    for (i = 1; i < argc; ++i)
        if (argv[i][0] == '-' && strpbrk(argv[i], "OT")) { modern = 1; break; }

    while ((c = getopt(argc, argv, modern? "l:m:no:O:T:@:" : "fnom:@:l:")) >= 0) {
        switch (c) {
        case 'f': full_path = 1; break;
        case 'o': if (modern) fnout = optarg; else is_stdout = 1; break;
        case 'n': is_by_qname = 1; break;
        case 'm': {
                char *q;
                max_mem = strtol(optarg, &q, 0);
                if (*q == 'k' || *q == 'K') max_mem <<= 10;
                else if (*q == 'm' || *q == 'M') max_mem <<= 20;
                else if (*q == 'g' || *q == 'G') max_mem <<= 30;
                break;
            }
        case 'O': fmtout = optarg; break;
        case 'T': tmpprefix = optarg; break;
        case '@': n_threads = atoi(optarg); break;
        case 'l': level = atoi(optarg); break;
        default: return sort_usage(stderr, EXIT_FAILURE);
        }
    }

    nargs = argc - optind;
    if (argc == 1)
        return sort_usage(stdout, EXIT_SUCCESS);
    else if (modern? (nargs > 1) : (nargs != 2))
        return sort_usage(stderr, EXIT_FAILURE);

    if (!modern) {
        fmtout = "bam";
        if (is_stdout) fnout = "-";
        else if (full_path) fnout = argv[optind+1];
        else {
            ksprintf(&fnout_buffer, "%s.%s", argv[optind+1], fmtout);
            fnout = fnout_buffer.s;
        }
        tmpprefix = argv[optind+1];
    }

    strcpy(modeout, "w");
    if (sam_open_mode(&modeout[1], fnout, fmtout) < 0) {
        if (fmtout) fprintf(stderr, "[bam_sort] can't parse output format \"%s\"\n", fmtout);
        else fprintf(stderr, "[bam_sort] can't determine output format\n");
        ret = EXIT_FAILURE;
        goto sort_end;
    }
    if (level >= 0) sprintf(strchr(modeout, '\0'), "%d", level < 9? level : 9);

    if (tmpprefix == NULL) {
        fprintf(stderr, "[bam_sort] no prefix specified for temporary files (use -T option)\n");
        ret = EXIT_FAILURE;
        goto sort_end;
    }

    if (bam_sort_core_ext(is_by_qname, (nargs > 0)? argv[optind] : "-", tmpprefix, fnout, modeout, max_mem, n_threads) < 0) ret = EXIT_FAILURE;

sort_end:
    free(fnout_buffer.s);
    return ret;
>>>>>>> 255f97da
}<|MERGE_RESOLUTION|>--- conflicted
+++ resolved
@@ -798,53 +798,6 @@
 
 int bam_merge(int argc, char *argv[])
 {
-<<<<<<< HEAD
-	int c, is_by_qname = 0, flag = 0, ret = 0, n_threads = 0, level = -1;
-	char *fn_headers = NULL, *reg = 0;
-
-	while ((c = getopt(argc, argv, "h:nru1R:fp:l:")) >= 0) {
-		switch (c) {
-		case 'r': flag |= MERGE_RG; break;
-		case 'f': flag |= MERGE_FORCE; break;
-		case 'h': fn_headers = strdup(optarg); break;
-		case 'n': is_by_qname = 1; break;
-		case '1': flag |= MERGE_LEVEL1; break;
-		case 'u': flag |= MERGE_UNCOMP; break;
-		case 'R': reg = strdup(optarg); break;
-		case 'l': level = atoi(optarg); break;
-		case 'p': n_threads = atoi(optarg); break;
-		}
-	}
-	if (optind + 2 >= argc) {
-		fprintf(stderr, "\n");
-		fprintf(stderr, "Usage:   samtools merge [-nr] [-h inh.sam] <out.bam> <in1.bam> <in2.bam> [...]\n\n");
-		fprintf(stderr, "Options: -n       sort by read names\n");
-		fprintf(stderr, "         -r       attach RG tag (inferred from file names)\n");
-		fprintf(stderr, "         -u       uncompressed BAM output\n");
-		fprintf(stderr, "         -f       overwrite the output BAM if exist\n");
-		fprintf(stderr, "         -1       compress level 1\n");
-		fprintf(stderr, "         -l INT   compression level, from 0 to 9 [-1]\n");
-		fprintf(stderr, "         -p INT   number of BAM compression threads [0]\n");
-		fprintf(stderr, "         -R STR   merge file in the specified region STR [all]\n");
-		fprintf(stderr, "         -h FILE  copy the header in FILE to <out.bam> [in1.bam]\n\n");
-		fprintf(stderr, "Note: Samtools' merge does not reconstruct the @RG dictionary in the header. Users\n");
-		fprintf(stderr, "      must provide the correct header with -h, or uses Picard which properly maintains\n");
-		fprintf(stderr, "      the header dictionary in merging.\n\n");
-		return 1;
-	}
-	if (!(flag & MERGE_FORCE) && strcmp(argv[optind], "-")) {
-		FILE *fp = fopen(argv[optind], "rb");
-		if (fp != NULL) {
-			fclose(fp);
-			fprintf(stderr, "[%s] File '%s' exists. Please apply '-f' to overwrite. Abort.\n", __func__, argv[optind]);
-			return 1;
-		}
-	}
-	if (bam_merge_core2(is_by_qname, argv[optind], fn_headers, argc - optind - 1, argv + optind + 1, flag, reg, n_threads, level) < 0) ret = 1;
-	free(reg);
-	free(fn_headers);
-	return ret;
-=======
     int c, is_by_qname = 0, flag = 0, ret = 0, n_threads = 0, level = -1;
     char *fn_headers = NULL, *reg = NULL, mode[12];
     long random_seed = (long)time(NULL);
@@ -929,7 +882,6 @@
     free(reg);
     free(fn_headers);
     return ret;
->>>>>>> 255f97da
 }
 
 /***************
@@ -1174,10 +1126,9 @@
 
 int bam_sort(int argc, char *argv[])
 {
-<<<<<<< HEAD
 	size_t max_mem = 768<<20; // 512MB
 	int c, is_by_qname = 0, is_stdout = 0, n_threads = 0, level = -1;
-	while ((c = getopt(argc, argv, "nom:p:l:")) >= 0) {
+	while ((c = getopt(argc, argv, "nom:@:l:")) >= 0) {
 		switch (c) {
 		case 'o': is_stdout = 1; break;
 		case 'n': is_by_qname = 1; break;
@@ -1189,7 +1140,7 @@
 				else if (*q == 'g' || *q == 'G') max_mem <<= 30;
 				break;
 			}
-		case 'p': n_threads = atoi(optarg); break;
+		case '@': n_threads = atoi(optarg); break;
 		case 'l': level = atoi(optarg); break;
 		}
 	}
@@ -1199,80 +1150,11 @@
 		fprintf(stderr, "Options: -n        sort by read name\n");
 		fprintf(stderr, "         -o        final output to stdout\n");
 		fprintf(stderr, "         -l INT    compression level, from 0 to 9 [-1]\n");
-		fprintf(stderr, "         -p INT    number of sorting and compression threads [1]\n");
+		fprintf(stderr, "         -@ INT    number of sorting and compression threads [1]\n");
 		fprintf(stderr, "         -m INT    max memory per thread; suffix K/M/G recognized [768M]\n");
 		fprintf(stderr, "\n");
 		return 1;
 	}
 	bam_sort_core_ext(is_by_qname, argv[optind], argv[optind+1], max_mem, is_stdout, n_threads, level);
 	return 0;
-=======
-    size_t max_mem = 768<<20; // 512MB
-    int c, i, modern, nargs, is_by_qname = 0, is_stdout = 0, ret = EXIT_SUCCESS, n_threads = 0, level = -1, full_path = 0;
-    char *fnout = "-", *fmtout = NULL, modeout[12], *tmpprefix = NULL;
-    kstring_t fnout_buffer = { 0, 0, NULL };
-
-    modern = 0;
-    for (i = 1; i < argc; ++i)
-        if (argv[i][0] == '-' && strpbrk(argv[i], "OT")) { modern = 1; break; }
-
-    while ((c = getopt(argc, argv, modern? "l:m:no:O:T:@:" : "fnom:@:l:")) >= 0) {
-        switch (c) {
-        case 'f': full_path = 1; break;
-        case 'o': if (modern) fnout = optarg; else is_stdout = 1; break;
-        case 'n': is_by_qname = 1; break;
-        case 'm': {
-                char *q;
-                max_mem = strtol(optarg, &q, 0);
-                if (*q == 'k' || *q == 'K') max_mem <<= 10;
-                else if (*q == 'm' || *q == 'M') max_mem <<= 20;
-                else if (*q == 'g' || *q == 'G') max_mem <<= 30;
-                break;
-            }
-        case 'O': fmtout = optarg; break;
-        case 'T': tmpprefix = optarg; break;
-        case '@': n_threads = atoi(optarg); break;
-        case 'l': level = atoi(optarg); break;
-        default: return sort_usage(stderr, EXIT_FAILURE);
-        }
-    }
-
-    nargs = argc - optind;
-    if (argc == 1)
-        return sort_usage(stdout, EXIT_SUCCESS);
-    else if (modern? (nargs > 1) : (nargs != 2))
-        return sort_usage(stderr, EXIT_FAILURE);
-
-    if (!modern) {
-        fmtout = "bam";
-        if (is_stdout) fnout = "-";
-        else if (full_path) fnout = argv[optind+1];
-        else {
-            ksprintf(&fnout_buffer, "%s.%s", argv[optind+1], fmtout);
-            fnout = fnout_buffer.s;
-        }
-        tmpprefix = argv[optind+1];
-    }
-
-    strcpy(modeout, "w");
-    if (sam_open_mode(&modeout[1], fnout, fmtout) < 0) {
-        if (fmtout) fprintf(stderr, "[bam_sort] can't parse output format \"%s\"\n", fmtout);
-        else fprintf(stderr, "[bam_sort] can't determine output format\n");
-        ret = EXIT_FAILURE;
-        goto sort_end;
-    }
-    if (level >= 0) sprintf(strchr(modeout, '\0'), "%d", level < 9? level : 9);
-
-    if (tmpprefix == NULL) {
-        fprintf(stderr, "[bam_sort] no prefix specified for temporary files (use -T option)\n");
-        ret = EXIT_FAILURE;
-        goto sort_end;
-    }
-
-    if (bam_sort_core_ext(is_by_qname, (nargs > 0)? argv[optind] : "-", tmpprefix, fnout, modeout, max_mem, n_threads) < 0) ret = EXIT_FAILURE;
-
-sort_end:
-    free(fnout_buffer.s);
-    return ret;
->>>>>>> 255f97da
 }