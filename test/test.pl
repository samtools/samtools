--- conflicted
+++ resolved
@@ -272,19 +272,12 @@
     }
     elsif ( !$$opts{redo_outputs} ) { failed($opts,%args,msg=>$test,reason=>"$$opts{path}/$args{out}: $!"); return; }
 
-<<<<<<< HEAD
-    $exp =~ s/\tVN:[^\t\n]+//g;
-    $exp =~ s/\tCL:[^\t\n]+//g;
-    $out =~ s/\tVN:[^\t\n]+//g;
-    $out =~ s/\tCL:[^\t\n]+//g;
-=======
     if ($args{ignore_pg_header}) {
 	$out =~ s/(^|\n)\@PG\t[^\n]*\n/$1/sg;
 	$exp =~ s/(^|\n)\@PG\t[^\n]*\n/$1/sg;
     }
 
->>>>>>> e415187e
-    if ( $exp ne $out )
+  if ( $exp ne $out )
     {
         open(my $fh,'>',"$$opts{path}/$args{out}.new") or error("$$opts{path}/$args{out}.new");
 	binmode($fh);
