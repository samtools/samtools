/*  padding.c -- depad subcommand.

    Copyright (C) 2011, 2012 Broad Institute.
    Copyright (C) 2014 Genome Research Ltd.
    Portions copyright (C) 2012, 2013 Peter Cock, The James Hutton Institute.

    Author: Heng Li <lh3@sanger.ac.uk>

Permission is hereby granted, free of charge, to any person obtaining a copy
of this software and associated documentation files (the "Software"), to deal
in the Software without restriction, including without limitation the rights
to use, copy, modify, merge, publish, distribute, sublicense, and/or sell
copies of the Software, and to permit persons to whom the Software is
furnished to do so, subject to the following conditions:

The above copyright notice and this permission notice shall be included in
all copies or substantial portions of the Software.

THE SOFTWARE IS PROVIDED "AS IS", WITHOUT WARRANTY OF ANY KIND, EXPRESS OR
IMPLIED, INCLUDING BUT NOT LIMITED TO THE WARRANTIES OF MERCHANTABILITY,
FITNESS FOR A PARTICULAR PURPOSE AND NONINFRINGEMENT. IN NO EVENT SHALL
THE AUTHORS OR COPYRIGHT HOLDERS BE LIABLE FOR ANY CLAIM, DAMAGES OR OTHER
LIABILITY, WHETHER IN AN ACTION OF CONTRACT, TORT OR OTHERWISE, ARISING
FROM, OUT OF OR IN CONNECTION WITH THE SOFTWARE OR THE USE OR OTHER
DEALINGS IN THE SOFTWARE.  */

#include <string.h>
#include <assert.h>
#include <unistd.h>
#include <htslib/kstring.h>
#include <htslib/sam.h>
#include <htslib/faidx.h>
#include "sam_header.h"

#define bam_reg2bin(b,e) hts_reg2bin((b),(e), 14, 5)

// The one and only function needed from sam.c.
// Explicitly here to avoid including bam.h translation layer.
extern char *samfaipath(const char *fn_ref);

static void replace_cigar(bam1_t *b, int n, uint32_t *cigar)
{
    if (n != b->core.n_cigar) {
        int o = b->core.l_qname + b->core.n_cigar * 4;
        if (b->l_data + (n - b->core.n_cigar) * 4 > b->m_data) {
            b->m_data = b->l_data + (n - b->core.n_cigar) * 4;
            kroundup32(b->m_data);
            b->data = (uint8_t*)realloc(b->data, b->m_data);
        }
        memmove(b->data + b->core.l_qname + n * 4, b->data + o, b->l_data - o);
        memcpy(b->data + b->core.l_qname, cigar, n * 4);
        b->l_data += (n - b->core.n_cigar) * 4;
        b->core.n_cigar = n;
    } else memcpy(b->data + b->core.l_qname, cigar, n * 4);
}

#define write_cigar(_c, _n, _m, _v) do { \
        if (_n == _m) { \
            _m = _m? _m<<1 : 4; \
            _c = (uint32_t*)realloc(_c, _m * 4); \
        } \
        _c[_n++] = (_v); \
    } while (0)

static int unpad_seq(bam1_t *b, kstring_t *s)
{
<<<<<<< HEAD
    int k, j, i;
    int length;
    uint32_t *cigar = bam_get_cigar(b);
    uint8_t *seq = bam_get_seq(b);

    // b->core.l_qseq gives length of the SEQ entry (including soft clips, S)
    // We need the padded length after alignment from the CIGAR (excluding
    // soft clips S, but including pads from CIGAR D operations)
    length = bam_cigar2rlen(b->core.n_cigar, cigar);
    ks_resize(s, length);
    for (k = 0, s->l = 0, j = 0; k < b->core.n_cigar; ++k) {
        int op, ol;
        op = bam_cigar_op(cigar[k]);
        ol = bam_cigar_oplen(cigar[k]);
        if (op == BAM_CMATCH || op == BAM_CEQUAL || op == BAM_CDIFF) {
            for (i = 0; i < ol; ++i, ++j) s->s[s->l++] = bam_seqi(seq, j);
        } else if (op == BAM_CSOFT_CLIP) {
            j += ol;
        } else if (op == BAM_CHARD_CLIP) {
            /* do nothing */
        } else if (op == BAM_CDEL) {
            for (i = 0; i < ol; ++i) s->s[s->l++] = 0;
        } else {
            fprintf(stderr, "[depad] ERROR: Didn't expect CIGAR op %c in read %s\n", BAM_CIGAR_STR[op], bam_get_qname(b));
            exit(1);
        }
    }
    assert(length == s->l);
=======
	// Returns 0 on success, -1 on an error
	int k, j, i;
	int length;
	int cigar_n_warning = 0; /* Make this a global and limit to one CIGAR N warning? */
	uint32_t *cigar = bam1_cigar(b);
	uint8_t *seq = bam1_seq(b);
	// b->core.l_qseq gives length of the SEQ entry (including soft clips, S)
	// We need the padded length after alignment from the CIGAR (excluding
	// soft clips S, but including pads from CIGAR D operations)
	length = 0;
	for (k = 0; k < b->core.n_cigar; ++k) {
		int op, ol;
		op= bam_cigar_op(cigar[k]);
		ol = bam_cigar_oplen(cigar[k]);
		if (op == BAM_CMATCH || op == BAM_CEQUAL || op == BAM_CDIFF || op == BAM_CDEL || op == BAM_CREF_SKIP)
			length += ol;
	}
	ks_resize(s, length);
	for (k = 0, s->l = 0, j = 0; k < b->core.n_cigar; ++k) {
		int op, ol;
		op = bam_cigar_op(cigar[k]);
		ol = bam_cigar_oplen(cigar[k]);
		if (op == BAM_CMATCH || op == BAM_CEQUAL || op == BAM_CDIFF) {
			for (i = 0; i < ol; ++i, ++j) s->s[s->l++] = bam1_seqi(seq, j);
		} else if (op == BAM_CSOFT_CLIP) {
			j += ol;
		} else if (op == BAM_CHARD_CLIP) {
			/* do nothing */
		} else if (op == BAM_CDEL) {
			for (i = 0; i < ol; ++i) s->s[s->l++] = 0;
		} else if (op == BAM_CREF_SKIP) {
			/* Treat CIGAR N as D (not ideal, but better than ignoring it) */
			for (i = 0; i < ol; ++i) s->s[s->l++] = 0;
			if (0 == cigar_n_warning) {
				cigar_n_warning = -1;
				fprintf(stderr, "[depad] WARNING: CIGAR op N treated as op D in read %s\n", bam1_qname(b));
			}
                } else {
			fprintf(stderr, "[depad] ERROR: Didn't expect CIGAR op %c in read %s\n", BAM_CIGAR_STR[op], bam1_qname(b));
			return -1;
		}
	}
	return length != s->l;
>>>>>>> df5b8e7d
}

int load_unpadded_ref(faidx_t *fai, char *ref_name, int ref_len, kstring_t *seq)
{
    char base;
    char *fai_ref = 0;
    int fai_ref_len = 0, k;

    fai_ref = fai_fetch(fai, ref_name, &fai_ref_len);
    if (fai_ref_len != ref_len) {
        fprintf(stderr, "[depad] ERROR: FASTA sequence %s length %i, expected %i\n", ref_name, fai_ref_len, ref_len);
        free(fai_ref);
        return -1;
    }
    ks_resize(seq, ref_len);
    seq->l = 0;
    for (k = 0; k < ref_len; ++k) {
        base = fai_ref[k];
        if (base == '-' || base == '*') {
            // Map gaps to null to match unpad_seq function
            seq->s[seq->l++] = 0;
        } else {
            int i = seq_nt16_table[(int)base];
            if (i == 0 || i==16) { // Equals maps to 0, anything unexpected to 16
                fprintf(stderr, "[depad] ERROR: Invalid character %c (ASCII %i) in FASTA sequence %s\n", base, (int)base, ref_name);
                free(fai_ref);
                return -1;
            }
            seq->s[seq->l++] = i;
        }
    }
    assert(ref_len == seq->l);
    free(fai_ref);
    return 0;
}

int get_unpadded_len(faidx_t *fai, char *ref_name, int padded_len)
{
    char base;
    char *fai_ref = 0;
    int fai_ref_len = 0, k;
    int bases=0, gaps=0;

    fai_ref = fai_fetch(fai, ref_name, &fai_ref_len);
    if (fai_ref_len != padded_len) {
        fprintf(stderr, "[depad] ERROR: FASTA sequence '%s' length %i, expected %i\n", ref_name, fai_ref_len, padded_len);
        free(fai_ref);
        return -1;
    }
    for (k = 0; k < padded_len; ++k) {
        //fprintf(stderr, "[depad] checking base %i of %i or %i\n", k+1, ref_len, strlen(fai_ref));
        base = fai_ref[k];
        if (base == '-' || base == '*') {
            gaps += 1;
        } else {
            int i = seq_nt16_table[(int)base];
            if (i == 0 || i==16) { // Equals maps to 0, anything unexpected to 16
                fprintf(stderr, "[depad] ERROR: Invalid character %c (ASCII %i) in FASTA sequence '%s'\n", base, (int)base, ref_name);
                free(fai_ref);
                return -1;
            }
            bases += 1;
        }
    }
    free(fai_ref);
    assert (padded_len == bases + gaps);
    return bases;
}

static inline int * update_posmap(int *posmap, kstring_t ref)
{
    int i, k;
    posmap = realloc(posmap, ref.m * sizeof(int));
    for (i = k = 0; i < ref.l; ++i) {
        posmap[i] = k;
        if (ref.s[i]) ++k;
    }
    return posmap;
}

int bam_pad2unpad(samFile *in, samFile *out,  bam_hdr_t *h, faidx_t *fai)
{
<<<<<<< HEAD
    bam1_t *b = 0;
    kstring_t r, q;
    int r_tid = -1;
    uint32_t *cigar2 = 0;
    int ret = 0, n2 = 0, m2 = 0, *posmap = 0;

    b = bam_init1();
    r.l = r.m = q.l = q.m = 0; r.s = q.s = 0;
    int read_ret;
    while ((read_ret = sam_read1(in, h, b)) >= 0) { // read one alignment from `in'
        // Cannot depad unmapped CRAM data
        if (b->core.flag & BAM_FUNMAP)
            goto next_seq;

        uint32_t *cigar = bam_get_cigar(b);
        n2 = 0;
        if (b->core.pos == 0 && b->core.tid >= 0 && strcmp(bam_get_qname(b), h->target_name[b->core.tid]) == 0) {
            // fprintf(stderr, "[depad] Found embedded reference '%s'\n", bam_get_qname(b));
            r_tid = b->core.tid;
            unpad_seq(b, &r);
            if (h->target_len[r_tid] != r.l) {
                fprintf(stderr, "[depad] ERROR: (Padded) length of '%s' is %u in BAM header, but %llu in embedded reference\n", bam_get_qname(b), h->target_len[r_tid], (unsigned long long)(r.l));
                return -1;
            }
            if (fai) {
                // Check the embedded reference matches the FASTA file
                if (load_unpadded_ref(fai, h->target_name[b->core.tid], h->target_len[b->core.tid], &q)) {
                    fprintf(stderr, "[depad] ERROR: Failed to load embedded reference '%s' from FASTA\n", h->target_name[b->core.tid]);
                    return -1;
                }
                assert(r.l == q.l);
                int i;
                for (i = 0; i < r.l; ++i) {
                    if (r.s[i] != q.s[i]) {
                        // Show gaps as ASCII 45
                        fprintf(stderr, "[depad] ERROR: Embedded sequence and reference FASTA don't match for %s base %i, '%c' vs '%c'\n",
                            h->target_name[b->core.tid], i+1,
                            r.s[i] ? seq_nt16_str[(int)r.s[i]] : 45,
                            q.s[i] ? seq_nt16_str[(int)q.s[i]] : 45);
                        return -1;
                    }
                }
            }
            write_cigar(cigar2, n2, m2, bam_cigar_gen(b->core.l_qseq, BAM_CMATCH));
            replace_cigar(b, n2, cigar2);
            posmap = update_posmap(posmap, r);
        } else if (b->core.n_cigar > 0) {
            int i, k, op;
            if (b->core.tid < 0) {
                fprintf(stderr, "[depad] ERROR: Read '%s' has CIGAR but no RNAME\n", bam_get_qname(b));
                return -1;
            } else if (b->core.tid == r_tid) {
                ; // good case, reference available
                //fprintf(stderr, "[depad] Have ref '%s' for read '%s'\n", h->target_name[b->core.tid], bam_get_qname(b));
            } else if (fai) {
                if (load_unpadded_ref(fai, h->target_name[b->core.tid], h->target_len[b->core.tid], &r)) {
                    fprintf(stderr, "[depad] ERROR: Failed to load '%s' from reference FASTA\n", h->target_name[b->core.tid]);
                    return -1;
                }
                posmap = update_posmap(posmap, r);
                r_tid = b->core.tid;
                // fprintf(stderr, "[depad] Loaded %s from FASTA file\n", h->target_name[b->core.tid]);
            } else {
                fprintf(stderr, "[depad] ERROR: Missing %s embedded reference sequence (and no FASTA file)\n", h->target_name[b->core.tid]);
                return -1;
            }
            unpad_seq(b, &q);
            if (bam_cigar_op(cigar[0]) == BAM_CSOFT_CLIP) {
                write_cigar(cigar2, n2, m2, cigar[0]);
            } else if (bam_cigar_op(cigar[0]) == BAM_CHARD_CLIP) {
                write_cigar(cigar2, n2, m2, cigar[0]);
                if (b->core.n_cigar > 2 && bam_cigar_op(cigar[1]) == BAM_CSOFT_CLIP) {
                    write_cigar(cigar2, n2, m2, cigar[1]);
                }
            }
            /* Determine CIGAR operator for each base in the aligned read */
            for (i = 0, k = b->core.pos; i < q.l; ++i, ++k)
                q.s[i] = q.s[i]? (r.s[k]? BAM_CMATCH : BAM_CINS) : (r.s[k]? BAM_CDEL : BAM_CPAD);
            /* Include any pads if starts with an insert */
            if (q.s[0] == BAM_CINS) {
                for (k = 0; k+1 < b->core.pos && !r.s[b->core.pos - k - 1]; ++k);
                if (k) write_cigar(cigar2, n2, m2, bam_cigar_gen(k, BAM_CPAD));
                k = 0;
            } else if (q.s[0] == BAM_CPAD) {
                // Join 'k' CPAD to our first cigar op CPAD too.
                for (k = 0; k+1 < b->core.pos && !r.s[b->core.pos - k - 1]; ++k);
            } else {
                k = 0;
            }
            /* Count consecutive CIGAR operators to turn into a CIGAR string */
            for (i = 1, k++, op = q.s[0]; i < q.l; ++i) {
                if (op != q.s[i]) {
                    write_cigar(cigar2, n2, m2, bam_cigar_gen(k, op));
                    op = q.s[i]; k = 1;
                } else ++k;
            }
            write_cigar(cigar2, n2, m2, bam_cigar_gen(k, op));
            if (bam_cigar_op(cigar[b->core.n_cigar-1]) == BAM_CSOFT_CLIP) {
                write_cigar(cigar2, n2, m2, cigar[b->core.n_cigar-1]);
            } else if (bam_cigar_op(cigar[b->core.n_cigar-1]) == BAM_CHARD_CLIP) {
                if (b->core.n_cigar > 2 && bam_cigar_op(cigar[b->core.n_cigar-2]) == BAM_CSOFT_CLIP) {
                    write_cigar(cigar2, n2, m2, cigar[b->core.n_cigar-2]);
                }
                write_cigar(cigar2, n2, m2, cigar[b->core.n_cigar-1]);
            }
            /* Remove redundant P operators between M/X/=/D operators, e.g. 5M2P10M -> 15M */
            int pre_op, post_op;
            for (i = 2; i < n2; ++i)
                if (bam_cigar_op(cigar2[i-1]) == BAM_CPAD) {
                    pre_op = bam_cigar_op(cigar2[i-2]);
                    post_op = bam_cigar_op(cigar2[i]);
                    /* Note don't need to check for X/= as code above will use M only */
                    if ((pre_op == BAM_CMATCH || pre_op == BAM_CDEL) && (post_op == BAM_CMATCH || post_op == BAM_CDEL)) {
                        /* This is a redundant P operator */
                        cigar2[i-1] = 0; // i.e. 0M
                        /* If had same operator either side, combine them in post_op */
                        if (pre_op == post_op) {
                            /* If CIGAR M, could treat as simple integers since BAM_CMATCH is zero*/
                            cigar2[i] = bam_cigar_gen(bam_cigar_oplen(cigar2[i-2]) + bam_cigar_oplen(cigar2[i]), post_op);
                            cigar2[i-2] = 0; // i.e. 0M
                        }
                    }
                }
            /* Remove the zero'd operators (0M) */
            for (i = k = 0; i < n2; ++i)
                if (cigar2[i]) cigar2[k++] = cigar2[i];
            n2 = k;
            replace_cigar(b, n2, cigar2);
        }
        /* Even unmapped reads can have a POS value, e.g. if their mate was mapped */
        if (b->core.pos != -1) b->core.pos = posmap[b->core.pos];
        if (b->core.mtid < 0 || b->core.mpos < 0) {
            /* Nice case, no mate to worry about*/
            // fprintf(stderr, "[depad] Read '%s' mate not mapped\n", bam_get_qname(b));
            /* TODO - Warning if FLAG says mate should be mapped? */
            /* Clean up funny input where mate position is given but mate reference is missing: */
            b->core.mtid = -1;
            b->core.mpos = -1;
        } else if (b->core.mtid == b->core.tid) {
            /* Nice case, same reference */
            // fprintf(stderr, "[depad] Read '%s' mate mapped to same ref\n", bam_get_qname(b));
            b->core.mpos = posmap[b->core.mpos];
        } else {
            /* Nasty case, Must load alternative posmap */
            // fprintf(stderr, "[depad] Loading reference '%s' temporarily\n", h->target_name[b->core.mtid]);
            if (!fai) {
                fprintf(stderr, "[depad] ERROR: Needed reference %s sequence for mate (and no FASTA file)\n", h->target_name[b->core.mtid]);
                return -1;
            }
            /* Temporarily load the other reference sequence */
            if (load_unpadded_ref(fai, h->target_name[b->core.mtid], h->target_len[b->core.mtid], &r)) {
                fprintf(stderr, "[depad] ERROR: Failed to load '%s' from reference FASTA\n", h->target_name[b->core.mtid]);
                return -1;
            }
            posmap = update_posmap(posmap, r);
            b->core.mpos = posmap[b->core.mpos];
            /* Restore the reference and posmap*/
            if (load_unpadded_ref(fai, h->target_name[b->core.tid], h->target_len[b->core.tid], &r)) {
                fprintf(stderr, "[depad] ERROR: Failed to load '%s' from reference FASTA\n", h->target_name[b->core.tid]);
                return -1;
            }
            posmap = update_posmap(posmap, r);
        }
        /* Most reads will have been moved so safest to always recalculate the BIN value */
        b->core.bin = bam_reg2bin(b->core.pos, bam_endpos(b));

    next_seq:
        sam_write1(out, h, b);
    }
    if (read_ret < -1) {
        fprintf(stderr, "[depad] truncated file.\n");
        ret = 1;
    }
    free(r.s); free(q.s); free(posmap);
    bam_destroy1(b);
    return ret;
=======
	bam_header_t *h = 0;
	bam1_t *b = 0;
	kstring_t r, q;
	int r_tid = -1;
	uint32_t *cigar2 = 0;
	int ret = 0, n2 = 0, m2 = 0, *posmap = 0;

	b = bam_init1();
	r.l = r.m = q.l = q.m = 0; r.s = q.s = 0;
	int read_ret;
	h = in->header;
	while ((read_ret = samread(in, b)) >= 0) { // read one alignment from `in'
		uint32_t *cigar = bam1_cigar(b);
		n2 = 0;
		if (b->core.pos == 0 && b->core.tid >= 0 && strcmp(bam1_qname(b), h->target_name[b->core.tid]) == 0) {
			// fprintf(stderr, "[depad] Found embedded reference '%s'\n", bam1_qname(b));
			r_tid = b->core.tid;
			if (0!=unpad_seq(b, &r)) {
				fprintf(stderr, "[depad] ERROR: Problem parsing SEQ and/or CIGAR in reference %s\n", bam1_qname(b));
				return -1;
			};
			if (h->target_len[r_tid] != r.l) {
				fprintf(stderr, "[depad] ERROR: (Padded) length of '%s' is %d in BAM header, but %ld in embedded reference\n", bam1_qname(b), h->target_len[r_tid], r.l);
				return -1;
			}
			if (fai) {
				// Check the embedded reference matches the FASTA file
				if (load_unpadded_ref(fai, h->target_name[b->core.tid], h->target_len[b->core.tid], &q)) {
					fprintf(stderr, "[depad] ERROR: Failed to load embedded reference '%s' from FASTA\n", h->target_name[b->core.tid]);
					return -1;
				}
				assert(r.l == q.l);
				int i;
				for (i = 0; i < r.l; ++i) {
					if (r.s[i] != q.s[i]) {
						// Show gaps as ASCII 45
						fprintf(stderr, "[depad] ERROR: Embedded sequence and reference FASTA don't match for %s base %i, '%c' vs '%c'\n",
							h->target_name[b->core.tid], i+1,
							r.s[i] ? bam_nt16_rev_table[(int)r.s[i]] : 45,
							q.s[i] ? bam_nt16_rev_table[(int)q.s[i]] : 45);
						return -1;
					}
				}
			}
			write_cigar(cigar2, n2, m2, bam_cigar_gen(b->core.l_qseq, BAM_CMATCH));
			replace_cigar(b, n2, cigar2);
			posmap = update_posmap(posmap, r);
		} else if (b->core.n_cigar > 0) {
			int i, k, op;
			if (b->core.tid < 0) {
				fprintf(stderr, "[depad] ERROR: Read '%s' has CIGAR but no RNAME\n", bam1_qname(b));
				return -1;
			} else if (b->core.tid == r_tid) {
				; // good case, reference available
				//fprintf(stderr, "[depad] Have ref '%s' for read '%s'\n", h->target_name[b->core.tid], bam1_qname(b));
			} else if (fai) {
				if (load_unpadded_ref(fai, h->target_name[b->core.tid], h->target_len[b->core.tid], &r)) {
					fprintf(stderr, "[depad] ERROR: Failed to load '%s' from reference FASTA\n", h->target_name[b->core.tid]);
					return -1;
				}
				posmap = update_posmap(posmap, r);
				r_tid = b->core.tid;
				// fprintf(stderr, "[depad] Loaded %s from FASTA file\n", h->target_name[b->core.tid]);
			} else {				
				fprintf(stderr, "[depad] ERROR: Missing %s embedded reference sequence (and no FASTA file)\n", h->target_name[b->core.tid]);
				return -1;
			}
			if (0!=unpad_seq(b, &q)) {
				fprintf(stderr, "[depad] ERROR: Problem parsing SEQ and/or CIGAR in read %s\n", bam1_qname(b));
				return -1;
			};
			if (bam_cigar_op(cigar[0]) == BAM_CSOFT_CLIP) {
				write_cigar(cigar2, n2, m2, cigar[0]);
			} else if (bam_cigar_op(cigar[0]) == BAM_CHARD_CLIP) {
				write_cigar(cigar2, n2, m2, cigar[0]);
				if (b->core.n_cigar > 2 && bam_cigar_op(cigar[1]) == BAM_CSOFT_CLIP) {
					write_cigar(cigar2, n2, m2, cigar[1]);
				}
			}
			/* Determine CIGAR operator for each base in the aligned read */
			for (i = 0, k = b->core.pos; i < q.l; ++i, ++k)
				q.s[i] = q.s[i]? (r.s[k]? BAM_CMATCH : BAM_CINS) : (r.s[k]? BAM_CDEL : BAM_CPAD);
			/* Include any pads if starts with an insert */
			if (q.s[0] == BAM_CINS) {
				for (k = 0; k+1 < b->core.pos && !r.s[b->core.pos - k - 1]; ++k);
				if (k) write_cigar(cigar2, n2, m2, bam_cigar_gen(k, BAM_CPAD));
			}
			/* Count consecutive CIGAR operators to turn into a CIGAR string */
			for (i = k = 1, op = q.s[0]; i < q.l; ++i) {
				if (op != q.s[i]) {
					write_cigar(cigar2, n2, m2, bam_cigar_gen(k, op));
					op = q.s[i]; k = 1;
				} else ++k;
			}
			write_cigar(cigar2, n2, m2, bam_cigar_gen(k, op));
			if (bam_cigar_op(cigar[b->core.n_cigar-1]) == BAM_CSOFT_CLIP) {
				write_cigar(cigar2, n2, m2, cigar[b->core.n_cigar-1]);
                        } else if (bam_cigar_op(cigar[b->core.n_cigar-1]) == BAM_CHARD_CLIP) {
				if (b->core.n_cigar > 2 && bam_cigar_op(cigar[b->core.n_cigar-2]) == BAM_CSOFT_CLIP) {
					write_cigar(cigar2, n2, m2, cigar[b->core.n_cigar-2]);
			  	}
				write_cigar(cigar2, n2, m2, cigar[b->core.n_cigar-1]);
			}
			/* Remove redundant P operators between M/X/=/D operators, e.g. 5M2P10M -> 15M */
			int pre_op, post_op;
			for (i = 2; i < n2; ++i)
				if (bam_cigar_op(cigar2[i-1]) == BAM_CPAD) {
					pre_op = bam_cigar_op(cigar2[i-2]);
					post_op = bam_cigar_op(cigar2[i]);
					/* Note don't need to check for X/= as code above will use M only */
					if ((pre_op == BAM_CMATCH || pre_op == BAM_CDEL) && (post_op == BAM_CMATCH || post_op == BAM_CDEL)) {
						/* This is a redundant P operator */
						cigar2[i-1] = 0; // i.e. 0M
						/* If had same operator either side, combine them in post_op */
						if (pre_op == post_op) {
							/* If CIGAR M, could treat as simple integers since BAM_CMATCH is zero*/
							cigar2[i] = bam_cigar_gen(bam_cigar_oplen(cigar2[i-2]) + bam_cigar_oplen(cigar2[i]), post_op);
							cigar2[i-2] = 0; // i.e. 0M
						}
					}
				}
			/* Remove the zero'd operators (0M) */
			for (i = k = 0; i < n2; ++i)
				if (cigar2[i]) cigar2[k++] = cigar2[i];
			n2 = k;
			replace_cigar(b, n2, cigar2);
		}
		/* Even unmapped reads can have a POS value, e.g. if their mate was mapped */
		if (b->core.pos != -1) b->core.pos = posmap[b->core.pos];
		if (b->core.mtid < 0 || b->core.mpos < 0) {
			/* Nice case, no mate to worry about*/
			// fprintf(stderr, "[depad] Read '%s' mate not mapped\n", bam1_qname(b));
			/* TODO - Warning if FLAG says mate should be mapped? */
			/* Clean up funny input where mate position is given but mate reference is missing: */
			b->core.mtid = -1;
			b->core.mpos = -1;
		} else if (b->core.mtid == b->core.tid) {
			/* Nice case, same reference */
			// fprintf(stderr, "[depad] Read '%s' mate mapped to same ref\n", bam1_qname(b));
			b->core.mpos = posmap[b->core.mpos];
		} else {
			/* Nasty case, Must load alternative posmap */
			// fprintf(stderr, "[depad] Loading reference '%s' temporarily\n", h->target_name[b->core.mtid]);
			if (!fai) {
				fprintf(stderr, "[depad] ERROR: Needed reference %s sequence for mate (and no FASTA file)\n", h->target_name[b->core.mtid]);
				return -1;
			}
			/* Temporarily load the other reference sequence */
			if (load_unpadded_ref(fai, h->target_name[b->core.mtid], h->target_len[b->core.mtid], &r)) {
				fprintf(stderr, "[depad] ERROR: Failed to load '%s' from reference FASTA\n", h->target_name[b->core.mtid]);
				return -1;
			}
			posmap = update_posmap(posmap, r);
			b->core.mpos = posmap[b->core.mpos];
			/* Restore the reference and posmap*/
			if (load_unpadded_ref(fai, h->target_name[b->core.tid], h->target_len[b->core.tid], &r)) {
				fprintf(stderr, "[depad] ERROR: Failed to load '%s' from reference FASTA\n", h->target_name[b->core.tid]);
				return -1;
			}
			posmap = update_posmap(posmap, r);
		}
		/* Most reads will have been moved so safest to always recalculate the BIN value */
		b->core.bin = bam_reg2bin(b->core.pos, bam_calend(&b->core, bam1_cigar(b)));
		samwrite(out, b);
	}
	if (read_ret < -1) {
		fprintf(stderr, "[depad] truncated file.\n");
		ret = 1;
	}
	free(r.s); free(q.s); free(posmap);
	bam_destroy1(b);
	return ret;
>>>>>>> df5b8e7d
}

bam_hdr_t * fix_header(bam_hdr_t *old, faidx_t *fai)
{
    int i = 0, unpadded_len = 0;
    bam_hdr_t *header = 0 ;

    header = bam_hdr_dup(old);
    for (i = 0; i < old->n_targets; ++i) {
        unpadded_len = get_unpadded_len(fai, old->target_name[i], old->target_len[i]);
        if (unpadded_len < 0) {
            fprintf(stderr, "[depad] ERROR getting unpadded length of '%s', padded length %i\n", old->target_name[i], old->target_len[i]);
        } else {
            header->target_len[i] = unpadded_len;
            //fprintf(stderr, "[depad] Recalculating '%s' length %i -> %i\n", old->target_name[i], old->target_len[i], header->target_len[i]);
        }
    }
    /* Duplicating the header allocated new buffer for header string */
    /* After modifying the @SQ lines it will only get smaller, since */
    /* the LN entries will be the same or shorter, and we'll remove */
    /* any MD entries (MD5 checksums). */
    assert(strlen(old->text) == strlen(header->text));
    assert (0==strcmp(old->text, header->text));
    const char *text;
    text = old->text;
    header->text[0] = '\0'; /* Resuse the allocated buffer */
    char * newtext = header->text;
    char * end=NULL;
    while (text[0]=='@') {
        end = strchr(text, '\n');
        assert(end != 0);
        if (text[1]=='S' && text[2]=='Q' && text[3]=='\t') {
            /* TODO - edit the @SQ line here to remove MD and fix LN. */
            /* For now just remove the @SQ line, and samtools will */
            /* automatically generate a minimal replacement with LN. */
            /* However, that discards any other tags like AS, SP, UR. */
            //fprintf(stderr, "[depad] Removing @SQ line\n");
        } else {
            /* Copy this line to the new header */
            strncat(newtext, text, end - text + 1);
        }
        text = end + 1;
    }
    assert (text[0]=='\0');
    /* Check we didn't overflow the buffer */
    assert (strlen(header->text) <= strlen(old->text));
    if (strlen(header->text) < header->l_text) {
        //fprintf(stderr, "[depad] Reallocating header buffer\n");
        assert (newtext == header->text);
        newtext = malloc(strlen(header->text) + 1);
        strcpy(newtext, header->text);
        free(header->text);
        header->text = newtext;
        header->l_text = strlen(newtext);
    }
    //fprintf(stderr, "[depad] Here is the new header (pending @SQ lines),\n\n%s\n(end)\n", header->text);
    return header;
}

static int usage(int is_long_help);

int main_pad2unpad(int argc, char *argv[])
{
    samFile *in = 0, *out = 0;
    bam_hdr_t *h = 0, *h_fix = 0;
    faidx_t *fai = 0;
    int c, is_bamin = 1, compress_level = -1, is_bamout = 1, is_long_help = 0;
    char in_mode[5], out_mode[5], *fn_out = 0, *fn_list = 0, *fn_ref = 0;
    int ret=0;

    /* parse command-line options */
    strcpy(in_mode, "r"); strcpy(out_mode, "w");
    while ((c = getopt(argc, argv, "Sso:u1T:?")) >= 0) {
        switch (c) {
        case 'S': is_bamin = 0; break;
        case 's': assert(compress_level == -1); is_bamout = 0; break;
        case 'o': fn_out = strdup(optarg); break;
        case 'u': assert(is_bamout == 1); compress_level = 0; break;
        case '1': assert(is_bamout == 1); compress_level = 1; break;
        case 'T': fn_ref = strdup(optarg); break;
        case '?': is_long_help = 1; break;
        default: return usage(is_long_help);
        }
    }
    if (argc == optind) return usage(is_long_help);

    if (is_bamin) strcat(in_mode, "b");
    if (is_bamout) strcat(out_mode, "b");
    strcat(out_mode, "h");
    if (compress_level >= 0) {
        char tmp[2];
        tmp[0] = compress_level + '0'; tmp[1] = '\0';
        strcat(out_mode, tmp);
    }

    // Load FASTA reference (also needed for SAM -> BAM if missing header)
    if (fn_ref) {
        fn_list = samfaipath(fn_ref);
        fai = fai_load(fn_ref);
    }
    // open file handlers
    if ((in = sam_open(argv[optind], in_mode)) == 0) {
        fprintf(stderr, "[depad] failed to open \"%s\" for reading.\n", argv[optind]);
        ret = 1;
        goto depad_end;
    }
    if (fn_list && hts_set_fai_filename(in, fn_list) != 0) {
        fprintf(stderr, "[depad] failed to load reference file \"%s\".\n", fn_list);
        ret = 1;
        goto depad_end;
    }
    if ((h = sam_hdr_read(in)) == 0) {
        fprintf(stderr, "[depad] failed to read the header from \"%s\".\n", argv[optind]);
        ret = 1;
        goto depad_end;
    }
    if (fn_ref) {
        h_fix = fix_header(h, fai);
    } else {
        fprintf(stderr, "[depad] Warning - reference lengths will not be corrected without FASTA reference\n");
        h_fix = h;
    }
    if ((out = sam_open(fn_out? fn_out : "-", out_mode)) == 0) {
        fprintf(stderr, "[depad] failed to open \"%s\" for writing.\n", fn_out? fn_out : "standard output");
        ret = 1;
        goto depad_end;
    }

    if (sam_hdr_write(out, h_fix) != 0) {
        fprintf(stderr, "[depad] failed to write header.\n");
        ret = 1;
        goto depad_end;
    }

    // Do the depad
    ret = bam_pad2unpad(in, out, h, fai);

depad_end:
    // close files, free and return
    if (fai) fai_destroy(fai);
    if (h) bam_hdr_destroy(h);
    sam_close(in);
    sam_close(out);
    free(fn_list); free(fn_out);
    return ret;
}

static int usage(int is_long_help)
{
    fprintf(stderr, "\n");
    fprintf(stderr, "Usage:   samtools depad <in.bam>\n\n");
    fprintf(stderr, "Options: -s       output is SAM (default is BAM)\n");
    fprintf(stderr, "         -S       input is SAM (default is BAM)\n");
    fprintf(stderr, "         -u       uncompressed BAM output (can't use with -s)\n");
    fprintf(stderr, "         -1       fast compression BAM output (can't use with -s)\n");
    fprintf(stderr, "         -T FILE  padded reference sequence file [null]\n");
    fprintf(stderr, "         -o FILE  output file name [stdout]\n");
    fprintf(stderr, "         -?       longer help\n");
    fprintf(stderr, "\n");
    if (is_long_help)
        fprintf(stderr, "Notes:\n\
\n\
  1. Requires embedded reference sequences (before the reads for that reference),\n\
     or ideally a FASTA file of the padded reference sequences (via the -T argument).\n\
\n\
  2. The input padded alignment read's CIGAR strings must not use P or I operators.\n\
\n");
    return 1;
}<|MERGE_RESOLUTION|>--- conflicted
+++ resolved
@@ -64,9 +64,10 @@
 
 static int unpad_seq(bam1_t *b, kstring_t *s)
 {
-<<<<<<< HEAD
+    // Returns 0 on success, -1 on an error
     int k, j, i;
     int length;
+    int cigar_n_warning = 0; /* Make this a global and limit to one CIGAR N warning? */
     uint32_t *cigar = bam_get_cigar(b);
     uint8_t *seq = bam_get_seq(b);
 
@@ -87,57 +88,19 @@
             /* do nothing */
         } else if (op == BAM_CDEL) {
             for (i = 0; i < ol; ++i) s->s[s->l++] = 0;
+        } else if (op == BAM_CREF_SKIP) {
+            /* Treat CIGAR N as D (not ideal, but better than ignoring it) */
+            for (i = 0; i < ol; ++i) s->s[s->l++] = 0;
+            if (0 == cigar_n_warning) {
+                cigar_n_warning = -1;
+                fprintf(stderr, "[depad] WARNING: CIGAR op N treated as op D in read %s\n", bam_get_qname(b));
+            }
         } else {
             fprintf(stderr, "[depad] ERROR: Didn't expect CIGAR op %c in read %s\n", BAM_CIGAR_STR[op], bam_get_qname(b));
-            exit(1);
-        }
-    }
-    assert(length == s->l);
-=======
-	// Returns 0 on success, -1 on an error
-	int k, j, i;
-	int length;
-	int cigar_n_warning = 0; /* Make this a global and limit to one CIGAR N warning? */
-	uint32_t *cigar = bam1_cigar(b);
-	uint8_t *seq = bam1_seq(b);
-	// b->core.l_qseq gives length of the SEQ entry (including soft clips, S)
-	// We need the padded length after alignment from the CIGAR (excluding
-	// soft clips S, but including pads from CIGAR D operations)
-	length = 0;
-	for (k = 0; k < b->core.n_cigar; ++k) {
-		int op, ol;
-		op= bam_cigar_op(cigar[k]);
-		ol = bam_cigar_oplen(cigar[k]);
-		if (op == BAM_CMATCH || op == BAM_CEQUAL || op == BAM_CDIFF || op == BAM_CDEL || op == BAM_CREF_SKIP)
-			length += ol;
-	}
-	ks_resize(s, length);
-	for (k = 0, s->l = 0, j = 0; k < b->core.n_cigar; ++k) {
-		int op, ol;
-		op = bam_cigar_op(cigar[k]);
-		ol = bam_cigar_oplen(cigar[k]);
-		if (op == BAM_CMATCH || op == BAM_CEQUAL || op == BAM_CDIFF) {
-			for (i = 0; i < ol; ++i, ++j) s->s[s->l++] = bam1_seqi(seq, j);
-		} else if (op == BAM_CSOFT_CLIP) {
-			j += ol;
-		} else if (op == BAM_CHARD_CLIP) {
-			/* do nothing */
-		} else if (op == BAM_CDEL) {
-			for (i = 0; i < ol; ++i) s->s[s->l++] = 0;
-		} else if (op == BAM_CREF_SKIP) {
-			/* Treat CIGAR N as D (not ideal, but better than ignoring it) */
-			for (i = 0; i < ol; ++i) s->s[s->l++] = 0;
-			if (0 == cigar_n_warning) {
-				cigar_n_warning = -1;
-				fprintf(stderr, "[depad] WARNING: CIGAR op N treated as op D in read %s\n", bam1_qname(b));
-			}
-                } else {
-			fprintf(stderr, "[depad] ERROR: Didn't expect CIGAR op %c in read %s\n", BAM_CIGAR_STR[op], bam1_qname(b));
-			return -1;
-		}
-	}
-	return length != s->l;
->>>>>>> df5b8e7d
+            return -1;
+        }
+    }
+    return length != s->l;
 }
 
 int load_unpadded_ref(faidx_t *fai, char *ref_name, int ref_len, kstring_t *seq)
@@ -220,7 +183,6 @@
 
 int bam_pad2unpad(samFile *in, samFile *out,  bam_hdr_t *h, faidx_t *fai)
 {
-<<<<<<< HEAD
     bam1_t *b = 0;
     kstring_t r, q;
     int r_tid = -1;
@@ -240,7 +202,10 @@
         if (b->core.pos == 0 && b->core.tid >= 0 && strcmp(bam_get_qname(b), h->target_name[b->core.tid]) == 0) {
             // fprintf(stderr, "[depad] Found embedded reference '%s'\n", bam_get_qname(b));
             r_tid = b->core.tid;
-            unpad_seq(b, &r);
+            if (0!=unpad_seq(b, &r)) {
+                fprintf(stderr, "[depad] ERROR: Problem parsing SEQ and/or CIGAR in reference %s\n", bam_get_qname(b));
+                return -1;
+            };
             if (h->target_len[r_tid] != r.l) {
                 fprintf(stderr, "[depad] ERROR: (Padded) length of '%s' is %u in BAM header, but %llu in embedded reference\n", bam_get_qname(b), h->target_len[r_tid], (unsigned long long)(r.l));
                 return -1;
@@ -287,7 +252,10 @@
                 fprintf(stderr, "[depad] ERROR: Missing %s embedded reference sequence (and no FASTA file)\n", h->target_name[b->core.tid]);
                 return -1;
             }
-            unpad_seq(b, &q);
+            if (0!=unpad_seq(b, &q)) {
+                fprintf(stderr, "[depad] ERROR: Problem parsing SEQ and/or CIGAR in read %s\n", bam_get_qname(b));
+                return -1;
+            };
             if (bam_cigar_op(cigar[0]) == BAM_CSOFT_CLIP) {
                 write_cigar(cigar2, n2, m2, cigar[0]);
             } else if (bam_cigar_op(cigar[0]) == BAM_CHARD_CLIP) {
@@ -397,180 +365,6 @@
     free(r.s); free(q.s); free(posmap);
     bam_destroy1(b);
     return ret;
-=======
-	bam_header_t *h = 0;
-	bam1_t *b = 0;
-	kstring_t r, q;
-	int r_tid = -1;
-	uint32_t *cigar2 = 0;
-	int ret = 0, n2 = 0, m2 = 0, *posmap = 0;
-
-	b = bam_init1();
-	r.l = r.m = q.l = q.m = 0; r.s = q.s = 0;
-	int read_ret;
-	h = in->header;
-	while ((read_ret = samread(in, b)) >= 0) { // read one alignment from `in'
-		uint32_t *cigar = bam1_cigar(b);
-		n2 = 0;
-		if (b->core.pos == 0 && b->core.tid >= 0 && strcmp(bam1_qname(b), h->target_name[b->core.tid]) == 0) {
-			// fprintf(stderr, "[depad] Found embedded reference '%s'\n", bam1_qname(b));
-			r_tid = b->core.tid;
-			if (0!=unpad_seq(b, &r)) {
-				fprintf(stderr, "[depad] ERROR: Problem parsing SEQ and/or CIGAR in reference %s\n", bam1_qname(b));
-				return -1;
-			};
-			if (h->target_len[r_tid] != r.l) {
-				fprintf(stderr, "[depad] ERROR: (Padded) length of '%s' is %d in BAM header, but %ld in embedded reference\n", bam1_qname(b), h->target_len[r_tid], r.l);
-				return -1;
-			}
-			if (fai) {
-				// Check the embedded reference matches the FASTA file
-				if (load_unpadded_ref(fai, h->target_name[b->core.tid], h->target_len[b->core.tid], &q)) {
-					fprintf(stderr, "[depad] ERROR: Failed to load embedded reference '%s' from FASTA\n", h->target_name[b->core.tid]);
-					return -1;
-				}
-				assert(r.l == q.l);
-				int i;
-				for (i = 0; i < r.l; ++i) {
-					if (r.s[i] != q.s[i]) {
-						// Show gaps as ASCII 45
-						fprintf(stderr, "[depad] ERROR: Embedded sequence and reference FASTA don't match for %s base %i, '%c' vs '%c'\n",
-							h->target_name[b->core.tid], i+1,
-							r.s[i] ? bam_nt16_rev_table[(int)r.s[i]] : 45,
-							q.s[i] ? bam_nt16_rev_table[(int)q.s[i]] : 45);
-						return -1;
-					}
-				}
-			}
-			write_cigar(cigar2, n2, m2, bam_cigar_gen(b->core.l_qseq, BAM_CMATCH));
-			replace_cigar(b, n2, cigar2);
-			posmap = update_posmap(posmap, r);
-		} else if (b->core.n_cigar > 0) {
-			int i, k, op;
-			if (b->core.tid < 0) {
-				fprintf(stderr, "[depad] ERROR: Read '%s' has CIGAR but no RNAME\n", bam1_qname(b));
-				return -1;
-			} else if (b->core.tid == r_tid) {
-				; // good case, reference available
-				//fprintf(stderr, "[depad] Have ref '%s' for read '%s'\n", h->target_name[b->core.tid], bam1_qname(b));
-			} else if (fai) {
-				if (load_unpadded_ref(fai, h->target_name[b->core.tid], h->target_len[b->core.tid], &r)) {
-					fprintf(stderr, "[depad] ERROR: Failed to load '%s' from reference FASTA\n", h->target_name[b->core.tid]);
-					return -1;
-				}
-				posmap = update_posmap(posmap, r);
-				r_tid = b->core.tid;
-				// fprintf(stderr, "[depad] Loaded %s from FASTA file\n", h->target_name[b->core.tid]);
-			} else {				
-				fprintf(stderr, "[depad] ERROR: Missing %s embedded reference sequence (and no FASTA file)\n", h->target_name[b->core.tid]);
-				return -1;
-			}
-			if (0!=unpad_seq(b, &q)) {
-				fprintf(stderr, "[depad] ERROR: Problem parsing SEQ and/or CIGAR in read %s\n", bam1_qname(b));
-				return -1;
-			};
-			if (bam_cigar_op(cigar[0]) == BAM_CSOFT_CLIP) {
-				write_cigar(cigar2, n2, m2, cigar[0]);
-			} else if (bam_cigar_op(cigar[0]) == BAM_CHARD_CLIP) {
-				write_cigar(cigar2, n2, m2, cigar[0]);
-				if (b->core.n_cigar > 2 && bam_cigar_op(cigar[1]) == BAM_CSOFT_CLIP) {
-					write_cigar(cigar2, n2, m2, cigar[1]);
-				}
-			}
-			/* Determine CIGAR operator for each base in the aligned read */
-			for (i = 0, k = b->core.pos; i < q.l; ++i, ++k)
-				q.s[i] = q.s[i]? (r.s[k]? BAM_CMATCH : BAM_CINS) : (r.s[k]? BAM_CDEL : BAM_CPAD);
-			/* Include any pads if starts with an insert */
-			if (q.s[0] == BAM_CINS) {
-				for (k = 0; k+1 < b->core.pos && !r.s[b->core.pos - k - 1]; ++k);
-				if (k) write_cigar(cigar2, n2, m2, bam_cigar_gen(k, BAM_CPAD));
-			}
-			/* Count consecutive CIGAR operators to turn into a CIGAR string */
-			for (i = k = 1, op = q.s[0]; i < q.l; ++i) {
-				if (op != q.s[i]) {
-					write_cigar(cigar2, n2, m2, bam_cigar_gen(k, op));
-					op = q.s[i]; k = 1;
-				} else ++k;
-			}
-			write_cigar(cigar2, n2, m2, bam_cigar_gen(k, op));
-			if (bam_cigar_op(cigar[b->core.n_cigar-1]) == BAM_CSOFT_CLIP) {
-				write_cigar(cigar2, n2, m2, cigar[b->core.n_cigar-1]);
-                        } else if (bam_cigar_op(cigar[b->core.n_cigar-1]) == BAM_CHARD_CLIP) {
-				if (b->core.n_cigar > 2 && bam_cigar_op(cigar[b->core.n_cigar-2]) == BAM_CSOFT_CLIP) {
-					write_cigar(cigar2, n2, m2, cigar[b->core.n_cigar-2]);
-			  	}
-				write_cigar(cigar2, n2, m2, cigar[b->core.n_cigar-1]);
-			}
-			/* Remove redundant P operators between M/X/=/D operators, e.g. 5M2P10M -> 15M */
-			int pre_op, post_op;
-			for (i = 2; i < n2; ++i)
-				if (bam_cigar_op(cigar2[i-1]) == BAM_CPAD) {
-					pre_op = bam_cigar_op(cigar2[i-2]);
-					post_op = bam_cigar_op(cigar2[i]);
-					/* Note don't need to check for X/= as code above will use M only */
-					if ((pre_op == BAM_CMATCH || pre_op == BAM_CDEL) && (post_op == BAM_CMATCH || post_op == BAM_CDEL)) {
-						/* This is a redundant P operator */
-						cigar2[i-1] = 0; // i.e. 0M
-						/* If had same operator either side, combine them in post_op */
-						if (pre_op == post_op) {
-							/* If CIGAR M, could treat as simple integers since BAM_CMATCH is zero*/
-							cigar2[i] = bam_cigar_gen(bam_cigar_oplen(cigar2[i-2]) + bam_cigar_oplen(cigar2[i]), post_op);
-							cigar2[i-2] = 0; // i.e. 0M
-						}
-					}
-				}
-			/* Remove the zero'd operators (0M) */
-			for (i = k = 0; i < n2; ++i)
-				if (cigar2[i]) cigar2[k++] = cigar2[i];
-			n2 = k;
-			replace_cigar(b, n2, cigar2);
-		}
-		/* Even unmapped reads can have a POS value, e.g. if their mate was mapped */
-		if (b->core.pos != -1) b->core.pos = posmap[b->core.pos];
-		if (b->core.mtid < 0 || b->core.mpos < 0) {
-			/* Nice case, no mate to worry about*/
-			// fprintf(stderr, "[depad] Read '%s' mate not mapped\n", bam1_qname(b));
-			/* TODO - Warning if FLAG says mate should be mapped? */
-			/* Clean up funny input where mate position is given but mate reference is missing: */
-			b->core.mtid = -1;
-			b->core.mpos = -1;
-		} else if (b->core.mtid == b->core.tid) {
-			/* Nice case, same reference */
-			// fprintf(stderr, "[depad] Read '%s' mate mapped to same ref\n", bam1_qname(b));
-			b->core.mpos = posmap[b->core.mpos];
-		} else {
-			/* Nasty case, Must load alternative posmap */
-			// fprintf(stderr, "[depad] Loading reference '%s' temporarily\n", h->target_name[b->core.mtid]);
-			if (!fai) {
-				fprintf(stderr, "[depad] ERROR: Needed reference %s sequence for mate (and no FASTA file)\n", h->target_name[b->core.mtid]);
-				return -1;
-			}
-			/* Temporarily load the other reference sequence */
-			if (load_unpadded_ref(fai, h->target_name[b->core.mtid], h->target_len[b->core.mtid], &r)) {
-				fprintf(stderr, "[depad] ERROR: Failed to load '%s' from reference FASTA\n", h->target_name[b->core.mtid]);
-				return -1;
-			}
-			posmap = update_posmap(posmap, r);
-			b->core.mpos = posmap[b->core.mpos];
-			/* Restore the reference and posmap*/
-			if (load_unpadded_ref(fai, h->target_name[b->core.tid], h->target_len[b->core.tid], &r)) {
-				fprintf(stderr, "[depad] ERROR: Failed to load '%s' from reference FASTA\n", h->target_name[b->core.tid]);
-				return -1;
-			}
-			posmap = update_posmap(posmap, r);
-		}
-		/* Most reads will have been moved so safest to always recalculate the BIN value */
-		b->core.bin = bam_reg2bin(b->core.pos, bam_calend(&b->core, bam1_cigar(b)));
-		samwrite(out, b);
-	}
-	if (read_ret < -1) {
-		fprintf(stderr, "[depad] truncated file.\n");
-		ret = 1;
-	}
-	free(r.s); free(q.s); free(posmap);
-	bam_destroy1(b);
-	return ret;
->>>>>>> df5b8e7d
 }
 
 bam_hdr_t * fix_header(bam_hdr_t *old, faidx_t *fai)
