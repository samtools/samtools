--- conflicted
+++ resolved
@@ -1,4 +1,4 @@
-.TH samtools 1 "20 April 2015" "samtools-1.3" "Bioinformatics tools"
+.TH samtools 1 "2 February 2015" "samtools-1.2" "Bioinformatics tools"
 .SH NAME
 samtools \- Utilities for the Sequence Alignment/Map (SAM) format
 .\"
@@ -26,10 +26,6 @@
 .\" FROM, OUT OF OR IN CONNECTION WITH THE SOFTWARE OR THE USE OR OTHER
 .\" DEALINGS IN THE SOFTWARE.
 .\"
-
-.\"-----------------------------------------------------------------------------
-.\" section: SYNOPSIS
-.\"-----------------------------------------------------------------------------
 .SH SYNOPSIS
 .PP
 samtools view -bt ref_list.txt -o aln.bam aln.sam.gz
@@ -50,11 +46,11 @@
 .PP
 samtools view aln.sorted.bam chr2:20,100,000-20,200,000
 .PP
-samtools merge merged.bam in1.bam in2.bam in3.bam
+samtools merge out.bam in1.bam in2.bam in3.bam
 .PP
 samtools faidx ref.fasta
 .PP
-samtools tview merged.bam ref.fasta
+samtools tview aln.sorted.bam ref.fasta
 .PP
 samtools split merged.bam
 .PP
@@ -70,10 +66,6 @@
 .PP
 samtools bamshuf aln.sorted.bam reads.together.bam
 
-
-.\"-----------------------------------------------------------------------------
-.\" section: DESCRIPTION
-.\"-----------------------------------------------------------------------------
 .SH DESCRIPTION
 .PP
 Samtools is a set of utilities that manipulate alignments in the BAM
@@ -93,17 +85,9 @@
 will download the index upon absence. Samtools does not retrieve the
 entire alignment file unless it is asked to do so.
 
-
-.\"-----------------------------------------------------------------------------
-.\" section: COMMANDS AND OPTIONS
-.\"-----------------------------------------------------------------------------
 .SH COMMANDS AND OPTIONS
 
-
-.\"-----------------------------------------------------------------------------
-.\" subcommand: samtools view
-.\"-----------------------------------------------------------------------------
-.TP 10
+.TP 10 \"-------- view
 .B view
 samtools view
 .RI [ options ]
@@ -329,11 +313,7 @@
 of input.
 .RE
 
-
-.\"-----------------------------------------------------------------------------
-.\" subcommand: samtools sort
-.\"-----------------------------------------------------------------------------
-.TP
+.TP \"-------- sort
 .B sort
 .na
 samtools sort
@@ -348,8 +328,7 @@
 .RB [ -n ]
 .BI "-T " out.prefix
 .RB [ -@
-<<<<<<< HEAD
-.IR threads "] [" in.bam ]
+.IR threads "] [" in.sam | in.bam | in.cram ]
 .ad
 
 Sort alignments by leftmost coordinates, or by read name when
@@ -460,7 +439,7 @@
 newer style of invocation.
 .RE
 
-.TP
+.TP \"-------- index
 .B index
 samtools index
 .RB [ -bc ]
@@ -469,6 +448,9 @@
 .IR aln.bam | aln.cram
 
 Index a coordinate-sorted BAM or CRAM file for fast random access.
+(Note that this does not work with SAM files even if they are bgzip
+compressed \(em to index such files, use tabix(1) instead.)
+
 This index is needed when
 .I region
 arguments are used to limit
@@ -504,15 +486,211 @@
 Create a CSI index, with a minimum interval size of 2^INT.
 .RE
 
-.TP
+.TP \"-------- idxstats
 .B idxstats
-samtools idxstats <aln.bam>
-
-Retrieve and print stats in the index file. The output is TAB-delimited
-with each line consisting of reference sequence name, sequence length, #
-mapped reads and # unmapped reads.
-
-.TP
+samtools idxstats
+.IR in.sam | in.bam | in.cram
+
+Retrieve and print stats in the index file corresponding to the input file.
+Before calling idxstats, the input BAM file must be indexed by samtools index.
+
+The output is TAB-delimited with each line consisting of reference sequence
+name, sequence length, # mapped reads and # unmapped reads. It is written to
+stdout.
+
+.TP \"-------- flagstat
+.B flagstat
+samtools flagstat
+.IR in.sam | in.bam | in.cram
+
+Does a full pass through the input file to calculate and print statistics
+to stdout.
+
+Provides counts for each of 13 categories based primarily on bit flags in
+the FLAG field. Each category in the output is broken down into QC pass and
+QC fail, which is presented as "#PASS + #FAIL" followed by a description of
+the category.
+
+The first row of output gives the total number of reads that are QC pass and
+fail (according to flag bit 0x200). For example:
+
+  122 + 28 in total (QC-passed reads + QC-failed reads)
+
+Which would indicate that there are a total of 150 reads in the input file,
+122 of which are marked as QC pass and 28 of which are marked as "not passing
+quality controls"
+
+Following this, additional categories are given for reads which are:
+
+.RS 18
+.TP
+secondary
+0x100 bit set
+.TP
+supplementary
+0x800 bit set
+.TP
+duplicates
+0x400 bit set
+.TP
+mapped
+0x4 bit not set
+.TP
+paired in sequencing
+0x1 bit set
+.TP
+read1
+both 0x1 and 0x40 bits set
+.TP
+read2
+both 0x1 and 0x80 bits set
+.TP
+properly paired
+both 0x1 and 0x2 bits set and 0x4 bit not set
+.TP
+with itself and mate mapped
+0x1 bit set and neither 0x4 nor 0x8 bits set
+.TP
+singletons
+both 0x1 and 0x8 bits set and bit 0x4 not set
+.RE
+
+.RS 10
+And finally, two rows are given that additionally filter on the reference
+name (RNAME), mate reference name (MRNM), and mapping quality (MAPQ) fields:
+.RE
+
+.RS 18
+.TP
+with mate mapped to a different chr
+0x1 bit set and neither 0x4 nor 0x8 bits set and MRNM not equal to RNAME
+.TP
+with mate mapped to a different chr (mapQ>=5)
+0x1 bit set and neither 0x4 nor 0x8 bits set
+and MRNM not equal to RNAME and MAPQ >= 5
+.RE
+
+.TP \"-------- stats
+.B stats
+samtools stats
+.RI [ options ]
+.IR in.sam | in.bam | in.cram
+.RI [ region ...]
+
+samtools stats collects statistics from BAM files and outputs in a text format.
+The output can be visualized graphically using plot-bamstats.
+
+.B Options:
+.RS
+.TP 8
+.BI "-c, --coverage " MIN , MAX , STEP
+Set coverage distribution to the specified range (MIN, MAX, STEP all given as integers)
+[1,1000,1]
+.TP
+.B -d, --remove-dups
+Exclude from statistics reads marked as duplicates
+.TP
+.BI "-f, --required-flag "  STR "|" INT
+Required flag, 0 for unset. See also `samtools flags`
+[0]
+.TP
+.BI "-F, --filtering-flag " STR "|" INT
+Filtering flag, 0 for unset. See also `samtools flags`
+[0]
+.TP
+.BI "--GC-depth " FLOAT
+the size of GC-depth bins (decreasing bin size increases memory requirement)
+[2e4]
+.TP
+.B -h, --help
+This help message
+.TP
+.BI "-i, --insert-size " INT
+Maximum insert size
+[8000]
+.TP
+.BI "-I, --id " STR
+Include only listed read group or sample name
+[]
+.TP
+.BI "-l, --read-length " INT
+Include in the statistics only reads with the given read length
+[]
+.TP
+.BI "-m, --most-inserts " FLOAT
+Report only the main part of inserts
+[0.99]
+.TP
+.BI "-q, --trim-quality " INT
+The BWA trimming parameter
+[0]
+.TP
+.BI "-r, --ref-seq " FILE
+Reference sequence (required for GC-depth and mismatches-per-cycle calculation).
+[]
+.TP
+.BI "-t, --target-regions " FILE
+Do stats in these regions only. Tab-delimited file chr,from,to, 1-based, inclusive.
+[]
+.TP
+.B "-s, --sam"
+Input is SAM (usually auto-detected now).
+.TP
+.B "-x, --sparse"
+Suppress outputting IS rows where there are no insertions.
+.RE
+
+.TP \"-------- bedcov
+.B bedcov
+samtools bedcov
+.IR region.bed " " in1.sam | in1.bam | in1.cram "[...]"
+
+Reports read depth per genomic region, as specified in the supplied BED file.
+
+.TP \"-------- depth
+.B depth
+samtools depth
+.RI [ options ]
+.RI "[" in1.sam | in1.bam | in1.cram " [" in2.sam | in2.bam | in2.cram "] [...]]"
+
+Computes the depth at each position or region.
+
+.B Options:
+.RS
+.TP 8
+.B -a
+Output all positions (including those with zero depth)
+.TP
+.B -a -a, -aa
+Output absolutely all positions, including unused reference sequences
+.TP
+.BI "-b "  FILE
+.RI "Compute depth at list of positions or regions in specified BED " FILE.
+[]
+.TP
+.BI "-f " FILE
+.RI "Use the BAM files specified in the " FILE
+(a file of filenames, one file per line)
+[]
+.TP
+.BI "-l " INT
+.RI "Ignore reads shorter than " INT
+.TP
+.BI "-m " INT
+.RI "Truncate reported depth at a maximum of " INT " reads."
+[8000]
+.TP
+.BI "-q " INT
+.RI "Only count reads with base quality greater than " INT
+.TP
+.BI "-Q " INT
+.RI "Only count reads with mapping quality greater than " INT
+.TP
+.BI "-r " CHR ":" FROM "-" TO
+Only report depth in specified region.
+.RE
+
+.TP \"-------- merge
 .B merge
 samtools merge [-nur1f] [-h inh.sam] [-R reg] [-b <list>] <out.bam> <in1.bam> [<in2.bam> <in3.bam> ... <inN.bam>]
 
@@ -579,7 +757,7 @@
 Combine PG tags with colliding IDs rather than adding a suffix to differentiate them.
 .RE
 
-.TP
+.TP \"-------- faidx
 .B faidx
 samtools faidx <ref.fasta> [region1 [...]]
 
@@ -600,7 +778,7 @@
 retrieval will only produce subsequences from the first sequence with the
 duplicated name.
 
-.TP
+.TP \"-------- tview
 .B tview
 samtools tview
 .RB [ -p
@@ -611,125 +789,60 @@
 .IR display ]
 .RI <in.sorted.bam>
 .RI [ref.fasta]
-=======
-.IR threads "] [" in.sam | in.bam | in.cram "]"
-.ad
->>>>>>> ff95462d
-
-Sort alignments by leftmost coordinates, or by read name when
-.B -n
-is used.
-An appropriate
-.B @HD-SO
-sort order header tag will be added or an existing one updated if necessary.
-
-The sorted output is written to standard output by default, or to the
-specified file
-.RI ( out.bam )
-when
-.B -o
-is used.
-This command will also create temporary files
-.IB out.prefix . %d .bam
-as needed when the entire alignment data cannot fit into memory
-(as controlled via the
-.B -m
-option).
+
+Text alignment viewer (based on the ncurses library). In the viewer,
+press `?' for help and press `g' to check the alignment start from a
+region in the format like `chr10:10,000,000' or `=10,000,000' when
+viewing the same reference sequence.
 
 .B Options:
 .RS
-.TP 11
-.BI "-l " INT
-Set the desired compression level for the final output file, ranging from 0
-(uncompressed) or 1 (fastest but minimal compression) to 9 (best compression
-but slowest to write), similarly to
-.BR gzip (1)'s
-compression level setting.
-.IP
-If
-.B -l
-is not used, the default compression level will apply.
-.TP
-.BI "-m " INT
-Approximately the maximum required memory per thread, specified either in bytes
-or with a
-.BR K ", " M ", or " G
-suffix.
-[768 MiB]
-.TP
-.B -n
-Sort by read names (i.e., the
-.B QNAME
-field) rather than by chromosomal coordinates.
-.TP
-.BI "-o " FILE
-Write the final sorted output to
-.IR FILE ,
-rather than to standard output.
-.TP
-.BI "-O " FORMAT
-Write the final output as
-.BR sam ", " bam ", or " cram .
-
-By default, samtools tries to select a format based on the
-.B -o
-filename extension; if output is to standard output or no format can be
-deduced,
-.B -O
-must be used.
-.TP
-.BI "-T " PREFIX
-Write temporary files to
-.IB PREFIX . nnnn .bam.
-This option is required.
-.TP
-.BI "-@ " INT
-Set number of sorting and compression threads.
-By default, operation is single-threaded.
-.PP
-For compatibility with existing scripts,
-.B samtools sort
-also accepts the previous less flexible way of specifying the final and
-temporary output filenames:
-.PP
-samtools sort
-.RB [ -nof "] [" -m
-.IR maxMem ]
-.I in.bam out.prefix
-
-The sorted BAM output is written to
-.IB out.prefix .bam
-(or as determined by the
-.B -o
-and
-.B -f
-options below) and any temporary files are written alongside as
-.IB out.prefix . %d .bam.
-
-.TP 5
-.B -o
-Output the final alignment to the standard output.
-.TP
-.B -f
-Use
-.I out.prefix
-as the full output path and do not append
-.B .bam
-suffix.
-.TP
-.BR -l ", " -m ", " -n ", " -@
-Accepted with the same meanings as above.
-.PP
-This will eventually be removed; you should move to using the more flexible
-newer style of invocation.
-.RE
-
-
-.\"-----------------------------------------------------------------------------
-.\" subcommand: samtools index
-.\"-----------------------------------------------------------------------------
-.TP
-<<<<<<< HEAD
+.TP 14
+.BI -d \ display
+Output as (H)tml or (C)urses or (T)ext
+.TP
+.BI -p \ chr:pos
+Go directly to this position
+.TP
+.BI -s \ STR
+Display only alignments from this sample or read group
+.RE
+
+.TP \"-------- split
+.B split
+samtools split
+.RI [ options ]
+.IR merged.sam | merged.bam | merged.cram
+
+Splits a file by read group.
+
+.B Options:
+.RS
+.TP 14
+.BI "-u " FILE1
+.RI "Put reads with no RG tag or an unrecognised RG tag into " FILE1
+.TP
+.BI "-u " FILE1 ":" FILE2
+.RI "As above, but assigns an RG tag as given in the header of " FILE2
+.TP
+.BI "-f " STRING
+Output filename format string (see below)
+["%*_%#.bam"]
+.TP
+.B -v
+Verbose output
+.RE
+
+.RS
+.TP 14
+Format string expansions:
+  %%     %
+  %*     basename
+  %#     @RG index
+  %!     @RG ID
+.RE
+
+.TP \"-------- dict
 .B dict
 samtools dict <ref.fasta|ref.fasta.gz>
 
@@ -759,7 +872,7 @@
 unless reading from stdin.
 .RE
 
-.TP
+.TP \"-------- fixmate
 .B fixmate
 .na
 samtools fixmate
@@ -795,538 +908,7 @@
 is selected.
 .RE
 
-.TP
-.B mpileup
-samtools mpileup
-.RB [ -EBugp ]
-.RB [ -C
-.IR capQcoef ]
-.RB [ -r
-.IR reg ]
-.RB [ -f
-.IR in.fa ]
-.RB [ -l
-.IR list ]
-.RB [ -Q
-.IR minBaseQ ]
-.RB [ -q
-.IR minMapQ ]
-.I in.bam
-.RI [ in2.bam
-.RI [ ... ]]
-=======
-.B index
-samtools index
-.RB [ -bc ]
-.RB [ -m
-.IR INT ]
-.IR aln.bam | aln.cram
->>>>>>> ff95462d
-
-Index a coordinate-sorted BAM or CRAM file for fast random access (N.B. this 
-does not work with SAM files even if they are bgzip compressed - to index 
-such files, use tabix instead).
-
-This index is needed when
-.I region
-arguments are used to limit
-.B samtools view
-and similar commands to particular regions of interest.
-
-For a CRAM file
-.IR aln.cram ,
-index file
-.IB aln.cram .crai
-will be created.
-For a BAM file
-.IR aln.bam ,
-either
-.IB aln.bam .bai
-or
-.IB aln.bam .csi
-will be created, depending on the index format selected.
-
-.B Options:
-.RS
-.TP 8
-.B -b
-Create a BAI index.
-This is currently the default when no format options are used.
-.TP
-.B -c
-Create a CSI index.
-By default, the minimum interval size for the index is 2^14, which is the same
-as the fixed value used by the BAI format.
-.TP
-.BI "-m " INT
-Create a CSI index, with a minimum interval size of 2^INT.
-.RE
-
-
-.\"-----------------------------------------------------------------------------
-.\" subcommand: samtools idxstats
-.\"-----------------------------------------------------------------------------
-.TP
-.B idxstats
-samtools idxstats
-.IR in.sam | in.bam | in.cram
-
-Retrieve and print stats in the index file corresponding to the input file. 
-Before calling idxstats, the input BAM file must be indexed by samtools index. 
-
-The output is TAB-delimited with each line consisting of reference sequence 
-name, sequence length, # mapped reads and # unmapped reads. It is written to 
-stdout.
-
-
-.\"-----------------------------------------------------------------------------
-.\" subcommand: samtools flagstat
-.\"-----------------------------------------------------------------------------
-.TP
-.B flagstat
-samtools flagstat 
-.IR in.sam | in.bam | in.cram
-
-Does a full pass through the input file to calculate and print statistics 
-to stdout. 
-
-Provides counts for each of 13 categories based primarily on bit flags in 
-the FLAG field. Each category in the output is broken down into QC pass and 
-QC fail, which is presented as "#PASS + #FAIL" followed by a description of 
-the category. 
-
-The first row of output gives the total number of reads that are QC pass and 
-fail (according to flag bit 0x200). For example:
-
-  122 + 28 in total (QC-passed reads + QC-failed reads)
-
-Which would indicate that there are a total of 150 reads in the input file, 
-122 of which are marked as QC pass and 28 of which are marked as "not passing 
-quality controls"
-
-Following this, additional categories are given for reads which are:
-  
-.RS 18
-.TP
-secondary 
-0x100 bit set
-.TP 
-supplementary 
-0x800 bit set
-.TP 
-duplicates 
-0x400 bit set
-.TP 
-mapped 
-0x4 bit not set
-.TP 
-paired in sequencing 
-0x1 bit set
-.TP 
-read1 
-both 0x1 and 0x40 bits set
-.TP 
-read2 
-both 0x1 and 0x80 bits set
-.TP 
-properly paired 
-both 0x1 and 0x2 bits set and 0x4 bit not set
-.TP 
-with itself and mate mapped 
-0x1 bit set and neither 0x4 nor 0x8 bits set
-.TP 
-singletons 
-both 0x1 and 0x8 bits set and bit 0x4 not set
-.RE
-
-.RS 10
-And finally, two rows are given that additionally filter on the reference 
-name (RNAME), mate reference name (MRNM), and mapping quality (MAPQ) fields: 
-.RE
-
-.RS 18
-.TP
-with mate mapped to a different chr 
-0x1 bit set and neither 0x4 nor 0x8 bits set and MRNM not equal to RNAME
-.TP
-with mate mapped to a different chr (mapQ>=5) 
-0x1 bit set and neither 0x4 nor 0x8 bits set 
-and MRNM not equal to RNAME and MAPQ >= 5
-.RE
-
-
-.\"-----------------------------------------------------------------------------
-.\" subcommand: samtools stats
-.\"-----------------------------------------------------------------------------
-.TP
-.B stats
-samtools stats
-.RI [ options ]
-.IR in.sam | in.bam | in.cram
-.RI [ region ...]
-
-samtools stats collects statistics from BAM files and outputs in a text format. 
-The output can be visualized graphically using plot-bamstats.
-
-.B Options:
-.RS
-.TP 8
-.BI "-c, --coverage " MIN , MAX , STEP
-Set coverage distribution to the specified range (MIN, MAX, STEP all given as integers)
-[1,1000,1]
-.TP
-.B -d, --remove-dups
-Exclude from statistics reads marked as duplicates
-.TP
-.BI "-f, --required-flag "  STR "|" INT
-Required flag, 0 for unset. See also `samtools flags`
-[0]
-.TP
-.BI "-F, --filtering-flag " STR "|" INT
-Filtering flag, 0 for unset. See also `samtools flags`
-[0]
-.TP
-.BI "--GC-depth " FLOAT
-the size of GC-depth bins (decreasing bin size increases memory requirement)
-[2e4]
-.TP
-.B -h, --help
-This help message
-.TP
-.BI "-i, --insert-size " INT
-Maximum insert size
-[8000]
-.TP
-.BI "-I, --id " STR
-Include only listed read group or sample name
-[]
-.TP
-.BI "-l, --read-length " INT
-Include in the statistics only reads with the given read length
-[]
-.TP
-.BI "-m, --most-inserts " FLOAT
-Report only the main part of inserts
-[0.99]
-.TP
-.BI "-q, --trim-quality " INT
-The BWA trimming parameter
-[0]
-.TP
-.BI "-r, --ref-seq " FILE
-Reference sequence (required for GC-depth and mismatches-per-cycle calculation).
-[]
-.TP
-.BI "-t, --target-regions " FILE
-Do stats in these regions only. Tab-delimited file chr,from,to, 1-based, inclusive.
-[]
-.TP
-.B "-s, --sam"
-Input is SAM (usually auto-detected now).
-.TP
-.B "-x, --sparse"
-Suppress outputting IS rows where there are no insertions.
-.RE
-
-
-.\"-----------------------------------------------------------------------------
-.\" subcommand: samtools bedcov
-.\"-----------------------------------------------------------------------------
-.TP
-.B bedcov
-samtools bedcov
-.IR region.bed " " in1.sam | in1.bam | in1.cram "[...]"
-
-Reports read depth per genomic region, as specified in the supplied BED file.
-
-
-.\"-----------------------------------------------------------------------------
-.\" subcommand: samtools depth
-.\"-----------------------------------------------------------------------------
-.TP
-.B depth
-samtools depth
-.RI [ options ]
-.RI "[" in1.sam | in1.bam | in1.cram " [" in2.sam | in2.bam | in2.cram "] [...]]"
-
-Computes the depth at each position or region.
-
-.B Options:
-.RS
-.TP 8
-.B -a
-Output all positions (including those with zero depth)
-.TP
-.B -a -a, -aa
-Output absolutely all positions, including unused reference sequences
-.TP
-.BI "-b "  FILE
-.RI "Compute depth at list of positions or regions in specified BED " FILE.
-[]
-.TP
-.BI "-f " FILE
-.RI "Use the BAM files specified in the " FILE 
-(a file of filenames, one file per line)
-[]
-.TP
-.BI "-l " INT
-.RI "Ignore reads shorter than " INT
-.TP
-.BI "-m " INT
-.RI "Truncate reported depth at a maximum of " INT " reads."
-[8000]
-.TP
-.BI "-q " INT
-.RI "Only count reads with base quality greater than " INT
-.TP
-.BI "-Q " INT
-.RI "Only count reads with mapping quality greater than " INT
-.TP
-.BI "-r " CHR ":" FROM "-" TO
-Only report depth in specified region.
-.RE
-
-
-.\"-----------------------------------------------------------------------------
-.\" subcommand: samtools merge
-.\"-----------------------------------------------------------------------------
-.TP
-.B merge
-samtools merge [-nur1f] [-h inh.sam] [-R reg] [-b <list>] <out.bam> <in1.bam> <in2.bam> [<in3.bam> ... <inN.bam>]
-
-Merge multiple sorted alignment files, producing a single sorted output file
-that contains all the input records and maintains the existing sort order.
-
-If
-.BR -h
-is specified the @SQ headers of input files will be merged into the specified header, otherwise they will be merged
-into a composite header created from the input headers.  If in the process of merging @SQ lines for coordinate sorted
-input files, a conflict arises as to the order (for example input1.bam has @SQ for a,b,c and input2.bam has b,a,c)
-then the resulting output file will need to be re-sorted back into coordinate order.
-
-Unless the
-.BR -c
-or
-.BR -p
-flags are specified then when merging @RG and @PG records into the output header then any IDs found to be duplicates
-of existing IDs in the output header will have a suffix appended to them to diffientiate them from similar header
-records from other files and the read records will be updated to reflect this.
-
-.B OPTIONS:
-.RS
-.TP 8
-.B -1
-Use zlib compression level 1 to compress the output.
-.TP
-.BI -b \ FILE
-List of input BAM files, one file per line.
-.TP
-.B -f
-Force to overwrite the output file if present.
-.TP 8
-.BI -h \ FILE
-Use the lines of
-.I FILE
-as `@' headers to be copied to
-.IR out.bam ,
-replacing any header lines that would otherwise be copied from
-.IR in1.bam .
-.RI ( FILE
-is actually in SAM format, though any alignment records it may contain
-are ignored.)
-.TP
-.B -n
-The input alignments are sorted by read names rather than by chromosomal
-coordinates
-.TP
-.BI -R \ STR
-Merge files in the specified region indicated by
-.I STR
-[null]
-.TP
-.B -r
-Attach an RG tag to each alignment. The tag value is inferred from file names.
-.TP
-.B -u
-Uncompressed BAM output
-.TP
-.B -c
-Combine RG tags with colliding IDs rather than adding a suffix to differentiate them.
-.TP
-.B -p
-Combine PG tags with colliding IDs rather than adding a suffix to differentiate them.
-.RE
-
-
-.\"-----------------------------------------------------------------------------
-.\" subcommand: samtools faidx
-.\"-----------------------------------------------------------------------------
-.TP
-.B faidx
-samtools faidx <ref.fasta> [region1 [...]]
-
-Index reference sequence in the FASTA format or extract subsequence from
-indexed reference sequence. If no region is specified,
-.B faidx
-will index the file and create
-.I <ref.fasta>.fai
-on the disk. If regions are specified, the subsequences will be
-retrieved and printed to stdout in the FASTA format. The input file can
-be compressed in the
-.B BGZF
-format.
-
-
-.\"-----------------------------------------------------------------------------
-.\" subcommand: samtools tview
-.\"-----------------------------------------------------------------------------
-.TP
-.B tview
-samtools tview
-.RB [ -p
-.IR chr:pos ]
-.RB [ -s
-.IR STR ]
-.RB [ -d
-.IR display ]
-.RI <in.sorted.bam>
-.RI [ref.fasta]
-
-Text alignment viewer (based on the ncurses library). In the viewer,
-press `?' for help and press `g' to check the alignment start from a
-region in the format like `chr10:10,000,000' or `=10,000,000' when
-viewing the same reference sequence.
-
-.B Options:
-.RS
-.TP 14
-.BI -d \ display
-Output as (H)tml or (C)urses or (T)ext
-.TP
-.BI -p \ chr:pos
-Go directly to this position
-.TP
-.BI -s \ STR
-Display only alignments from this sample or read group
-.RE
-
-
-.\"-----------------------------------------------------------------------------
-.\" subcommand: samtools split
-.\"-----------------------------------------------------------------------------
-.TP
-.B split
-samtools split
-.RI [ options ]
-.IR merged.sam | merged.bam | merged.cram
-
-Splits a file by read group.
-
-.B Options:
-.RS
-.TP 14
-.BI "-u " FILE1
-.RI "Put reads with no RG tag or an unrecognised RG tag into " FILE1
-.TP
-.BI "-u " FILE1 ":" FILE2
-.RI "As above, but assigns an RG tag as given in the header of " FILE2
-.TP
-.BI "-f " STRING
-Output filename format string (see below)
-["%*_%#.bam"]
-.TP
-.B -v
-Verbose output
-.RE
-
-.RS
-.TP 14
-Format string expansions:
-  %%     %
-  %*     basename
-  %#     @RG index
-  %!     @RG ID
-.RE
-
-
-.\"-----------------------------------------------------------------------------
-.\" subcommand: samtools dict
-.\"-----------------------------------------------------------------------------
-.TP
-.B dict
-samtools dict <ref.fasta|ref.fasta.gz>
-
-Create a sequence dictionary file from a fasta file.
-
-.B OPTIONS:
-.RS
-.TP 11
-.BI -a,\ --assembly \ STR
-Specify the assembly for the AS tag.
-.TP
-.B -H,\ --no-header
-Do not print the @HD header line.
-.TP
-.BI -o,\ --outfile \ FILE
-Output to
-.I FILE
-[stdout].
-.TP
-.BI -s,\ --species \ STR
-Specify the species for the SP tag.
-.TP
-.BI -u,\ --uri \ STR
-Specify the URI for the UR tag. Defaults to
-the absolute path of
-.I ref.fasta
-unless reading from stdin.
-.RE
-
-
-.\"-----------------------------------------------------------------------------
-.\" subcommand: samtools fixmate
-.\"-----------------------------------------------------------------------------
-.TP
-.B fixmate
-.na
-samtools fixmate
-.RB [ -rpc ]
-.RB [ -O
-.IR format ]
-.I in.nameSrt.bam out.bam
-.ad
-
-Fill in mate coordinates, ISIZE and mate related flags from a
-name-sorted alignment.
-
-.B OPTIONS:
-.RS
-.TP 11
-.B -r
-Remove secondary and unmapped reads.
-.TP
-.B -p
-Disable FR proper pair check.
-.TP
-.B -c
-Add template cigar ct tag.
-.TP
-.BI "-O " FORMAT
-Write the final output as
-.BR sam ", " bam ", or " cram .
-
-By default, samtools tries to select a format based on the output
-filename extension; if output is to standard output or no format can be
-deduced,
-.B bam
-is selected.
-.RE
-
-
-.\"-----------------------------------------------------------------------------
-.\" subcommand: samtools mpileup
-.\"-----------------------------------------------------------------------------
-.TP
+.TP \"-------- mpileup
 .B mpileup
 samtools mpileup
 .RB [ -EBugp ]
@@ -1545,7 +1127,6 @@
 .TP
 .B -I, --skip-indels
 Do not perform INDEL calling
-<<<<<<< HEAD
 .TP
 .BI -L,\ --max-idepth \ INT
 Skip INDEL calling if the average per-sample depth is above
@@ -1587,54 +1168,8 @@
 indel candidates from sequencing technologies that have low indel error
 rate such as ILLUMINA. [all]
 .RE
-=======
-.TP
-.BI -L,\ --max-idepth \ INT
-Skip INDEL calling if the average per-sample depth is above
-.IR INT .
-[250]
-.TP
-.BI -m,\ --min-ireads \ INT
-Minimum number gapped reads for indel candidates
-.IR INT .
-[1]
-.TP
-.BI -o,\ --open-prob \ INT
-Phred-scaled gap open sequencing error probability. Reducing
-.I INT
-leads to more indel calls. [40]
-
-(The same short option is used for both
-.B --open-prob
-and
-.BR --output .
-When
-.BR -o 's
-argument contains only an optional + or - sign followed by the digits 0 to 9,
-it is interpreted as
-.BR --open-prob .)
-.TP
-.B -p, --per-sample-mF
-Apply
-.B -m
-and
-.B -F
-thresholds per sample to increase sensitivity of calling.
-By default both options are applied to reads pooled from all samples.
-.TP
-.BI -P,\ --platforms \ STR
-Comma-delimited list of platforms (determined by
-.BR @RG-PL )
-from which indel candidates are obtained. It is recommended to collect
-indel candidates from sequencing technologies that have low indel error
-rate such as ILLUMINA. [all]
-.RE
-
-
-.\"-----------------------------------------------------------------------------
-.\" subcommand: samtools flags
-.\"-----------------------------------------------------------------------------
-.TP
+
+.TP \"-------- flags
 .B flags
 samtools flags INT|STR[,...]
 
@@ -1658,36 +1193,7 @@
 0x800 % SUPPLEMENTARY % .. supplementary alignment
 .TE
 
->>>>>>> ff95462d
-
-.\"-----------------------------------------------------------------------------
-.\" subcommand: samtools bam2fq
-.\"-----------------------------------------------------------------------------
-.TP
-<<<<<<< HEAD
-.B flags
-samtools flags INT|STR[,...]
-
-Convert between textual and numeric flag representation.
-
-.B FLAGS:
-.TS
-tab(%);
-l l l .
-0x1 % PAIRED % .. paired-end (or multiple-segment) sequencing technology
-0x2 % PROPER_PAIR % .. each segment properly aligned according to the aligner
-0x4 % UNMAP % .. segment unmapped
-0x8 % MUNMAP % .. next segment in the template unmapped
-0x10 % REVERSE % .. SEQ is reverse complemented
-0x20 % MREVERSE % .. SEQ of the next segment in the template is reversed
-0x40 % READ1 % .. the first segment in the template
-0x80 % READ2 % .. the last segment in the template
-0x100 % SECONDARY % .. secondary alignment
-0x200 % QCFAIL % .. not passing quality controls
-0x400 % DUP % .. PCR or optical duplicate
-0x800 % SUPPLEMENTARY % .. supplementary alignment
-.TE
-=======
+.TP \"-------- bam2fq
 .B bam2fq
 samtools bam2fq [-nOt] [-s <outSE.fq>] <in.bam>
 
@@ -1714,53 +1220,23 @@
 Copy RG, BC and QT tags to the FASTQ header line, if they exist.
 .RE
 
->>>>>>> ff95462d
-
-.\"-----------------------------------------------------------------------------
-.\" subcommand: samtools bamshuf
-.\"-----------------------------------------------------------------------------
-.TP
-<<<<<<< HEAD
-.B bam2fq
-samtools bam2fq [-nOt] [-s <outSE.fq>] <in.bam>
-
-Converts a bam into FASTQ format.
-=======
+.TP \"-------- bamshuf
 .B bamshuf
 samtools bamshuf
 .RI [ options ]
 .IR in.sam | in.bam | in.cram " [" out.prefix "]"
 
-Shuffles and groups alignments by name. A faster alternative to a full 
-query name sort, bamshuf ensures that reads of the same name are grouped 
+Shuffles and groups alignments by name. A faster alternative to a full
+query name sort, bamshuf ensures that reads of the same name are grouped
 together in contiguous groups, but doesn't make any guarantees about the
-order of read names between groups. 
->>>>>>> ff95462d
-
-The output from this command should be suitable for any operation that 
-requires all reads from the same template to be grouped together. 
+order of read names between groups.
+
+The output from this command should be suitable for any operation that
+requires all reads from the same template to be grouped together.
 
 .B Options:
 .RS
 .TP 8
-<<<<<<< HEAD
-.B -n
-By default, either '/1' or '/2' is added to the end of read names
-where the corresponding BAM_READ1 or BAM_READ2 flag is set.
-Using
-.B -n
-causes read names to be left as they are.
-.TP 8
-.B -O
-Use quality values from OQ tags in preference to standard quality string
-if available.
-.TP 8
-.B -s FILE
-Write singleton reads in FASTQ format to FILE instead of outputting them.
-.TP 8
-.B -t
-Copy RG, BC and QT tags to the FASTQ header line, if they exist.
-=======
 .B -O
 Output to stdout rather than to files starting with out.prefix
 .TP
@@ -1774,14 +1250,9 @@
 .BI "-n " INT
 Number of temporary files to use.
 [64]
->>>>>>> ff95462d
-.RE
-
-
-.\"-----------------------------------------------------------------------------
-.\" subcommand: samtools reheader
-.\"-----------------------------------------------------------------------------
-.TP
+.RE
+
+.TP \"-------- reheader
 .B reheader
 samtools reheader <in.header.sam> <in.bam>
 
@@ -1792,14 +1263,7 @@
 This command is much faster than replacing the header with a
 BAM\(->SAM\(->BAM conversion.
 
-<<<<<<< HEAD
-=======
-
-.\"-----------------------------------------------------------------------------
-.\" subcommand: samtools cat
-.\"-----------------------------------------------------------------------------
->>>>>>> ff95462d
-.TP
+.TP \"-------- cat
 .B cat
 samtools cat [-h header.sam] [-o out.bam] <in1.bam> <in2.bam> [ ... ]
 
@@ -1809,11 +1273,7 @@
 .B reheader
 which enables fast BAM concatenation.
 
-
-.\"-----------------------------------------------------------------------------
-.\" subcommand: samtools rmdup
-.\"-----------------------------------------------------------------------------
-.TP
+.TP \"-------- rmdup
 .B rmdup
 samtools rmdup [-sS] <input.srt.bam> <out.bam>
 
@@ -1836,11 +1296,7 @@
 Treat paired-end reads and single-end reads.
 .RE
 
-
-.\"-----------------------------------------------------------------------------
-.\" subcommand: samtools calmd
-.\"-----------------------------------------------------------------------------
-.TP
+.TP \"-------- calmd
 .B calmd
 samtools calmd [-Eeubr] [-C capQcoef] <aln.bam> <ref.fasta>
 
@@ -1879,11 +1335,7 @@
 effect is minor.
 .RE
 
-
-.\"-----------------------------------------------------------------------------
-.\" subcommand: samtools targetcut
-.\"-----------------------------------------------------------------------------
-.TP
+.TP \"-------- targetcut
 .B targetcut
 samtools targetcut [-Q minBaseQ] [-i inPenalty] [-0 em0] [-1 em1] [-2 em2] [-f ref] <in.bam>
 
@@ -1895,11 +1347,7 @@
 .B only
 designed for cutting fosmid clones from fosmid pool sequencing [Ref. Kitzman et al. (2010)].
 
-
-.\"-----------------------------------------------------------------------------
-.\" subcommand: samtools phase
-.\"-----------------------------------------------------------------------------
-.TP
+.TP \"-------- phase
 .B phase
 samtools phase [-AF] [-k len] [-b prefix] [-q minLOD] [-Q minBaseQ] <in.bam>
 
@@ -1935,37 +1383,21 @@
 .RE
 
 
-.\"-----------------------------------------------------------------------------
-.\" subcommand/option: samtools help, samtools --help
-.\"-----------------------------------------------------------------------------
-.TP
+.TP \"-------- help etc
 .BR help ,\  --help
 Display a brief usage message listing the samtools commands available.
 If the name of a command is also given, e.g.,
 .BR samtools\ help\ view ,
 the detailed usage message for that particular command is displayed.
 
-
-.\"-----------------------------------------------------------------------------
-.\" option: samtools --version
-.\"-----------------------------------------------------------------------------
 .TP
 .B --version
 Display the version numbers and copyright information for samtools and
 the important libraries used by samtools.
 
-
-.\"-----------------------------------------------------------------------------
-.\" option: samtools --version-only
-.\"-----------------------------------------------------------------------------
 .TP
 .B --version-only
 Display the full samtools version number in a machine-readable format.
-
-
-.\"-----------------------------------------------------------------------------
-.\" section: REFERENCE SEQUENCES
-.\"-----------------------------------------------------------------------------
 .PP
 .SH REFERENCE SEQUENCES
 .PP
@@ -1993,11 +1425,6 @@
 Look for MD5 in each element of the REF_PATH environment variable.
 .IP 4. 3
 Look for a local file listed in the UR: header tag.
-
-
-.\"-----------------------------------------------------------------------------
-.\" section: ENVIRONMENT VARIABLES
-.\"-----------------------------------------------------------------------------
 .PP
 .SH ENVIRONMENT VARIABLES
 .PP
@@ -2039,11 +1466,6 @@
 \fBmisc/seq_cache_populate.pl\fR is provided in the Samtools
 distribution. This takes a fasta file or a directory of fasta files
 and generates the MD5sum named files.
-
-
-.\"-----------------------------------------------------------------------------
-.\" section: EXAMPLES
-.\"-----------------------------------------------------------------------------
 .PP
 .SH EXAMPLES
 .IP o 2
@@ -2162,10 +1584,6 @@
 .BR mpileup .
 Apply if it helps.
 
-
-.\"-----------------------------------------------------------------------------
-.\" section: LIMITATIONS
-.\"-----------------------------------------------------------------------------
 .SH LIMITATIONS
 .PP
 .IP o 2
@@ -2176,26 +1594,19 @@
 please use Picard's MarkDuplicates which correctly handles these cases,
 although a little slower.
 
-
-.\"-----------------------------------------------------------------------------
-.\" section: AUTHOR
-.\"-----------------------------------------------------------------------------
 .SH AUTHOR
 .PP
-Heng Li from the Sanger Institute wrote the original C version of samtools. 
-Bob Handsaker from the Broad Institute implemented the BGZF library. 
-James Bonfield from the Sanger Institute developed the CRAM implementation. 
+Heng Li from the Sanger Institute wrote the original C version of samtools.
+Bob Handsaker from the Broad Institute implemented the BGZF library.
+James Bonfield from the Sanger Institute developed the CRAM implementation.
 John Marshall and Petr Danecek contribute to the source code and various
 people from the 1000 Genomes Project have contributed to the SAM format
 specification.
 
-
-.\"-----------------------------------------------------------------------------
-.\" section: SEE ALSO
-.\"-----------------------------------------------------------------------------
 .SH SEE ALSO
 .IR bcftools (1),
-.IR sam (5)
+.IR sam (5),
+.IR tabix (1)
 .PP
 Samtools website: <http://www.htslib.org/>
 .br
