--- conflicted
+++ resolved
@@ -233,12 +233,8 @@
     int64_t count = 0;
     samFile *in = 0, *out = 0, *un_out=0;
     bam_hdr_t *header = NULL;
-<<<<<<< HEAD
     char out_mode[5], *out_format = "", *fn_in = 0, *fn_out = 0, *fn_list = 0, *fn_ref = 0, *q, *fn_un_out = 0;
-=======
-    char out_mode[5], *out_format = "", *fn_out = 0, *fn_list = 0, *q, *fn_un_out = 0;
     sam_global_args ga = SAM_GLOBAL_ARGS_INIT;
->>>>>>> 6e9bbc1c
 
     samview_settings_t settings = {
         .rghash = NULL,
@@ -323,14 +319,9 @@
                 settings.remove_aux[settings.remove_aux_len-1] = optarg;
             }
             break;
-<<<<<<< HEAD
-        default: return usage(stderr, EXIT_FAILURE, is_long_help);
-=======
-
         default:
 	    if (parse_sam_global_opt(c, optarg, lopts, &ga) != 0)
-                return usage(is_long_help);
->>>>>>> 6e9bbc1c
+                return usage(stderr, EXIT_FAILURE, is_long_help);
         }
     }
     if (compress_level >= 0 && !*out_format) out_format = "b";
@@ -347,13 +338,8 @@
     // generate the fn_list if necessary
     if (fn_list == 0 && ga.reference) fn_list = samfaipath(ga.reference);
     // open file handlers
-<<<<<<< HEAD
-    if ((in = sam_open(fn_in, "r")) == 0) {
+    if ((in = sam_open_format(fn_in, "r", &ga.in)) == 0) {
         print_error_errno("failed to open \"%s\" for reading", fn_in);
-=======
-    if ((in = sam_open_format(argv[optind], "r", &ga.in)) == 0) {
-        print_error_errno("failed to open \"%s\" for reading", argv[optind]);
->>>>>>> 6e9bbc1c
         ret = 1;
         goto view_end;
     }
@@ -502,7 +488,6 @@
 
 static int usage(FILE *fp, int exit_status, int is_long_help)
 {
-<<<<<<< HEAD
     fprintf(fp,
 "\n"
 "Usage: samtools view [options] <in.bam>|<in.sam>|<in.cram> [region ...]\n"
@@ -541,11 +526,24 @@
 "  -?       print long help, including note about region specification\n"
 "  -S       ignored (input format is auto-detected)\n"
 "\n");
+
+    sam_global_opt_help(stderr, "-.O.T");
+
     if (is_long_help)
-        fprintf(fp,
+        fprintf(stderr,
 "Notes:\n"
 "\n"
 "  1. This command now auto-detects the input format (BAM/CRAM/SAM).\n"
+"     Further control over the CRAM format can be specified by using the\n"
+"     --output-fmt-option, e.g. to specify the number of sequences per slice\n"
+"     and to use avoid reference based compression:\n"
+"     `samtools view -C --output-fmt-option seqs_per_slice=5000 \\\n"
+"         --output-fmt-option no_ref -o out.cram in.bam'\n"
+"\n"
+"     Options can also be specified as a comma separated list within the\n"
+"     --output-fmt value too.  For example this is equivalent to the above\n"
+"     `samtools view --output-fmt cram,seqs_per_slice=5000,no_ref \\\n"
+"         -o out.cram in.bam'\n"
 "\n"
 "  2. The file supplied with `-t' is SPACE/TAB delimited with the first\n"
 "     two fields of each line consisting of the reference name and the\n"
@@ -566,81 +564,6 @@
 "     another samtools command.\n"
 "\n");
     return exit_status;
-=======
-    fprintf(stderr, "\n");
-    fprintf(stderr, "Usage:   samtools view [options] <in.bam>|<in.sam>|<in.cram> [region ...]\n\n");
-    // output options
-    fprintf(stderr, "Options:\n");
-    fprintf(stderr, "  -b           output BAM\n");
-    fprintf(stderr, "  -C           output CRAM (requires -T)\n");
-    fprintf(stderr, "  -1           use fast BAM compression (implies -b)\n");
-    fprintf(stderr, "  -u           uncompressed BAM output (implies -b)\n");
-    fprintf(stderr, "  -h           include header in SAM output\n");
-    fprintf(stderr, "  -H           print SAM header only (no alignments)\n");
-    fprintf(stderr, "  -c           print only the count of matching records\n");
-    fprintf(stderr, "  -o FILE      output file name [stdout]\n");
-    fprintf(stderr, "  -U FILE      output reads not selected by filters to FILE [null]\n");
-    // extra input                  
-    fprintf(stderr, "  -t FILE      FILE listing reference names and lengths (see long help) [null]\n");
-    // read filters                 
-    fprintf(stderr, "  -L FILE      only include reads overlapping this BED FILE [null]\n");
-    fprintf(stderr, "  -r STR       only include reads in read group STR [null]\n");
-    fprintf(stderr, "  -R FILE      only include reads with read group listed in FILE [null]\n");
-    fprintf(stderr, "  -q INT       only include reads with mapping quality >= INT [0]\n");
-    fprintf(stderr, "  -l STR       only include reads in library STR [null]\n");
-    fprintf(stderr, "  -m INT       only include reads with number of CIGAR operations\n");
-    fprintf(stderr, "               consuming query sequence >= INT [0]\n");
-    fprintf(stderr, "  -f INT       only include reads with all bits set in INT set in FLAG [0]\n");
-    fprintf(stderr, "  -F INT       only include reads with none of the bits set in INT\n");
-    fprintf(stderr, "               set in FLAG [0]\n");
-    // read processing              
-    fprintf(stderr, "  -x STR       read tag to strip (repeatable) [null]\n");
-    fprintf(stderr, "  -B           collapse the backward CIGAR operation\n");
-    fprintf(stderr, "  -s FLOAT     integer part sets seed of random number generator [0];\n");
-    fprintf(stderr, "               rest sets fraction of templates to subsample [no subsampling]\n");
-    // general options              
-    fprintf(stderr, "  -@ INT       number of BAM compression threads [0]\n");
-    fprintf(stderr, "  -?           print long help, including note about region specification\n");
-    fprintf(stderr, "  -S           ignored (input format is auto-detected)\n");
-    fprintf(stderr, "\n");
-
-    sam_global_opt_help(stderr, "-.O.T");
-
-    if (is_long_help)
-        fprintf(stderr, "Notes:\n\
-\n\
-  1. This command now auto-detects the input format (BAM/CRAM/SAM).\n\
-     Further control over the CRAM format can be specified by using the\n\
-     --output-fmt-option, e.g. to specify the number of sequences per slice\n\
-     and to use avoid reference based compression:\n\
-     `samtools view -C --output-fmt-option seqs_per_slice=5000 \\\n\
-         --output-fmt-option no_ref -o out.cram in.bam'\n\
-\n\
-     Options can also be specified as a comma separated list within the\n\
-     --output-fmt value too.  For example this is equivalent to the above\n\
-     `samtools view --output-fmt cram,seqs_per_slice=5000,no_ref \\\n\
-         -o out.cram in.bam'\n\
-\n\
-  2. The file supplied with `-t' is SPACE/TAB delimited with the first\n\
-     two fields of each line consisting of the reference name and the\n\
-     corresponding sequence length. The `.fai' file generated by \n\
-     `samtools faidx' is suitable for use as this file. This may be an\n\
-     empty file if reads are unaligned.\n\
-\n\
-  3. SAM->BAM conversion: `samtools view -bT ref.fa in.sam.gz'.\n\
-\n\
-  4. BAM->SAM conversion: `samtools view -h in.bam'.\n\
-\n\
-  5. A region should be presented in one of the following formats:\n\
-     `chr1', `chr2:1,000' and `chr3:1000-2,000'. When a region is\n\
-     specified, the input alignment file must be a sorted and indexed\n\
-     alignment (BAM/CRAM) file.\n\
-\n\
-  6. Option `-u' is preferred over `-b' when the output is piped to\n\
-     another samtools command.\n\
-\n");
-    return 1;
->>>>>>> 6e9bbc1c
 }
 
 int main_import(int argc, char *argv[])
