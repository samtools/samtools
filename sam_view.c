--- conflicted
+++ resolved
@@ -665,17 +665,11 @@
 "  -0 FILE   write paired reads flagged both or neither READ1 and READ2 to FILE\n"
 "  -1 FILE   write paired reads flagged READ1 to FILE\n"
 "  -2 FILE   write paired reads flagged READ2 to FILE\n"
-<<<<<<< HEAD
 "  -f INT    only include reads with all  of the FLAGs in INT present [0]\n"       //   F&x == x
 "  -F INT    only include reads with none of the FLAGS in INT present [0]\n"       //   F&x == 0
 "  -G INT    only EXCLUDE reads with all  of the FLAGs in INT present [0]\n"       // !(F&x == x)
-"  -n        don't append /1 and /2 to the read name\n");
-=======
-"  -f INT    only include reads with all bits set in INT set in FLAG [0]\n"
-"  -F INT    only include reads with none of the bits set in INT set in FLAG [0]\n"
 "  -n        don't append /1 and /2 to the read name\n"
 "  -N        always append /1 and /2 to the read name\n");
->>>>>>> 8463decf
     if (fq) fprintf(to,
 "  -O        output quality in the OQ tag if present\n");
     fprintf(to,
@@ -707,13 +701,8 @@
     char *fnse;
     char *fnr[3];
     char *fn_input; // pointer to input filename in argv do not free
-<<<<<<< HEAD
-    bool has12, use_oq, copy_tags;
+    bool has12, has12always, use_oq, copy_tags;
     int flag_on, flag_off, flag_alloff;
-=======
-    bool has12, has12always, use_oq, copy_tags;
-    int flag_on, flag_off;
->>>>>>> 8463decf
     sam_global_args ga;
     fastfile filetype;
     int def_qual;
@@ -1004,11 +993,8 @@
         {"quality-tag", required_argument, NULL, 'q'},
         { NULL, 0, NULL, 0 }
     };
-<<<<<<< HEAD
-    while ((c = getopt_long(argc, argv, "0:1:2:f:F:G:nOs:tv:@:", lopts, NULL)) > 0) {
-=======
-    while ((c = getopt_long(argc, argv, "0:1:2:f:F:nNOs:tv:@:", lopts, NULL)) > 0) {
->>>>>>> 8463decf
+
+    while ((c = getopt_long(argc, argv, "0:1:2:f:F:G:nNOs:tv:@:", lopts, NULL)) > 0) {
         switch (c) {
             case 'b': opts->barcode_tag = strdup(optarg); break;
             case 'q': opts->quality_tag = strdup(optarg); break;
